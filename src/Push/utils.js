import Parse from 'parse/node';
import deepcopy from 'deepcopy';

export function isPushIncrementing(body) {
  if (!body.data || !body.data.badge) {
    return false;
  }

  const badge = body.data.badge;
  if (typeof badge == 'string' && badge.toLowerCase() == 'increment') {
    return true;
  }

  return (
    typeof badge == 'object' &&
    typeof badge.__op == 'string' &&
    badge.__op.toLowerCase() == 'increment' &&
    Number(badge.amount)
  );
}

const localizableKeys = ['alert', 'title'];

export function getLocalesFromPush(body) {
  const data = body.data;
  if (!data) {
    return [];
  }
  return [
    ...new Set(
      Object.keys(data).reduce((memo, key) => {
        localizableKeys.forEach(localizableKey => {
          if (key.indexOf(`${localizableKey}-`) == 0) {
            memo.push(key.slice(localizableKey.length + 1));
          }
        });
        return memo;
      }, [])
    ),
  ];
}

export function transformPushBodyForLocale(body, locale) {
  const data = body.data;
  if (!data) {
    return body;
  }
  body = deepcopy(body);
  localizableKeys.forEach(key => {
    const localeValue = body.data[`${key}-${locale}`];
    if (localeValue) {
      body.data[key] = localeValue;
    }
  });
  return stripLocalesFromBody(body);
}

export function stripLocalesFromBody(body) {
  if (!body.data) {
    return body;
  }
  Object.keys(body.data).forEach(key => {
    localizableKeys.forEach(localizableKey => {
      if (key.indexOf(`${localizableKey}-`) == 0) {
        delete body.data[key];
      }
    });
  });
  return body;
}

export function bodiesPerLocales(body, locales = []) {
  // Get all tranformed bodies for each locale
  const result = locales.reduce((memo, locale) => {
    memo[locale] = transformPushBodyForLocale(body, locale);
    return memo;
  }, {});
  // Set the default locale, with the stripped body
  result.default = stripLocalesFromBody(body);
  return result;
}

export function groupByLocaleIdentifier(installations, locales = []) {
  return installations.reduce(
    (map, installation) => {
      let added = false;
      locales.forEach(locale => {
        if (added) {
          return;
        }
        if (
          installation.localeIdentifier &&
          installation.localeIdentifier.indexOf(locale) === 0
        ) {
          added = true;
          map[locale] = map[locale] || [];
          map[locale].push(installation);
        }
      });
      if (!added) {
        map.default.push(installation);
      }
      return map;
    },
    { default: [] }
  );
}

/**
 * Check whether the deviceType parameter in qury condition is valid or not.
 * @param {Object} where A query condition
 * @param {Array} validPushTypes An array of valid push types(string)
 */
export function validatePushType(where = {}, validPushTypes = []) {
  var deviceTypeField = where.deviceType || {};
  var deviceTypes = [];
  if (typeof deviceTypeField === 'string') {
    deviceTypes.push(deviceTypeField);
  } else if (Array.isArray(deviceTypeField['$in'])) {
    deviceTypes.concat(deviceTypeField['$in']);
  }
  for (var i = 0; i < deviceTypes.length; i++) {
    var deviceType = deviceTypes[i];
    if (validPushTypes.indexOf(deviceType) < 0) {
      throw new Parse.Error(
        Parse.Error.PUSH_MISCONFIGURED,
        deviceType + ' is not supported push type.'
      );
    }
  }
}

export function applyDeviceTokenExists(where) {
  where = deepcopy(where);
  if (!where.hasOwnProperty('deviceToken')) {
<<<<<<< HEAD
    where['deviceToken'] = { $exists: true };
=======
    where['deviceToken'] = {'$gt': ''}; // change $exists by $gt for better performance
>>>>>>> f8d6a450
  }
  return where;
}<|MERGE_RESOLUTION|>--- conflicted
+++ resolved
@@ -133,11 +133,7 @@
 export function applyDeviceTokenExists(where) {
   where = deepcopy(where);
   if (!where.hasOwnProperty('deviceToken')) {
-<<<<<<< HEAD
-    where['deviceToken'] = { $exists: true };
-=======
-    where['deviceToken'] = {'$gt': ''}; // change $exists by $gt for better performance
->>>>>>> f8d6a450
+    where['deviceToken'] = { $gt: '' }; // change $exists by $gt for better performance
   }
   return where;
 }