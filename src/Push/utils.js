--- conflicted
+++ resolved
@@ -132,13 +132,8 @@
 
 export function applyDeviceTokenExists(where) {
   where = deepcopy(where);
-<<<<<<< HEAD
-  if (!where.hasOwnProperty('deviceToken')) {
+  if (!Object.prototype.hasOwnProperty.call(where, 'deviceToken')) {
     where['deviceToken'] = { $gt: '' }; // change $exists by $gt for better performance
-=======
-  if (!Object.prototype.hasOwnProperty.call(where, 'deviceToken')) {
-    where['deviceToken'] = { $exists: true };
->>>>>>> ce2405ab
   }
   return where;
 }