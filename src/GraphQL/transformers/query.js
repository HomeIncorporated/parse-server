--- conflicted
+++ resolved
@@ -261,23 +261,6 @@
       delete constraints[fieldName];
       fieldName = parseQueryMap[fieldName];
       constraints[fieldName] = fieldValue;
-<<<<<<< HEAD
-
-      if (fieldName !== 'objectId') {
-        fieldValue.forEach(fieldValueItem => {
-          transformQueryInputToParse(fieldValueItem, fields);
-        });
-        return;
-      }
-    }
-
-    if (typeof fieldValue === 'object') {
-      transformQueryConstraintInputToParse(
-        fieldValue,
-        fields,
-        fieldName,
-        constraints
-=======
       fieldValue.forEach(fieldValueItem => {
         transformQueryInputToParse(fieldValueItem, className, parseClasses);
       });
@@ -289,7 +272,6 @@
         className,
         constraints,
         parseClasses
->>>>>>> 0fc811ad
       );
     }
   });
