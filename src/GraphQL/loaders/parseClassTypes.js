--- conflicted
+++ resolved
@@ -370,22 +370,16 @@
     description: `The ${classGraphQLConstraintsTypeName} input type is used in operations that involve filtering objects of ${graphQLClassName} class.`,
     fields: () => ({
       ...classConstraintFields.reduce((fields, field) => {
-<<<<<<< HEAD
         if (['OR', 'AND', 'NOR'].includes(field)) {
           parseGraphQLSchema.log.warn(
             `Field ${field} could not be added to the auto schema ${classGraphQLConstraintsTypeName} because it collided with an existing one.`
           );
           return fields;
         }
-        const type = mapConstraintType(
-          parseClass.fields[field].type,
-          parseClass.fields[field].targetClass,
-=======
         const parseField = field === 'id' ? 'objectId' : field;
         const type = transformConstraintTypeToGraphQL(
           parseClass.fields[parseField].type,
           parseClass.fields[parseField].targetClass,
->>>>>>> ac353ca8
           parseGraphQLSchema.parseClassTypes
         );
         if (type) {
