import {
  Kind,
  GraphQLID,
  GraphQLObjectType,
  GraphQLString,
  GraphQLList,
  GraphQLInputObjectType,
  GraphQLNonNull,
  GraphQLScalarType,
  GraphQLEnumType,
} from 'graphql';
import getFieldNames from 'graphql-list-fields';
import * as defaultGraphQLTypes from './defaultGraphQLTypes';
import * as objectsQueries from './objectsQueries';
import { ParseGraphQLClassConfig } from '../../Controllers/ParseGraphQLController';
import { transformClassNameToGraphQL } from '../transformers/className';
import { transformInputTypeToGraphQL } from '../transformers/inputType';
import { transformOutputTypeToGraphQL } from '../transformers/outputType';
import { transformConstraintTypeToGraphQL } from '../transformers/constraintType';
import {
  extractKeysAndInclude,
  getParseClassMutationConfig,
} from '../parseGraphQLUtils';

const getParseClassTypeConfig = function(
  parseClassConfig: ?ParseGraphQLClassConfig
) {
  return (parseClassConfig && parseClassConfig.type) || {};
};

const getInputFieldsAndConstraints = function(
  parseClass,
  parseClassConfig: ?ParseGraphQLClassConfig
) {
  const classFields = Object.keys(parseClass.fields)
    .filter(field => field !== 'objectId')
    .concat('id');
  const {
    inputFields: allowedInputFields,
    outputFields: allowedOutputFields,
    constraintFields: allowedConstraintFields,
    sortFields: allowedSortFields,
  } = getParseClassTypeConfig(parseClassConfig);

  let classOutputFields;
  let classCreateFields;
  let classUpdateFields;
  let classConstraintFields;
  let classSortFields;

  // All allowed customs fields
  const classCustomFields = classFields.filter(field => {
    return !Object.keys(defaultGraphQLTypes.CLASS_OBJECT_FIELDS).includes(
      field
    );
  });

  if (allowedInputFields && allowedInputFields.create) {
    classCreateFields = classCustomFields.filter(field => {
      return allowedInputFields.create.includes(field);
    });
  } else {
    classCreateFields = classCustomFields;
  }
  if (allowedInputFields && allowedInputFields.update) {
    classUpdateFields = classCustomFields.filter(field => {
      return allowedInputFields.update.includes(field);
    });
  } else {
    classUpdateFields = classCustomFields;
  }

  if (allowedOutputFields) {
    classOutputFields = classCustomFields.filter(field => {
      return allowedOutputFields.includes(field);
    });
  } else {
    classOutputFields = classCustomFields;
  }
  // Filters the "password" field from class _User
  if (parseClass.className === '_User') {
    classOutputFields = classOutputFields.filter(
      outputField => outputField !== 'password'
    );
  }

  if (allowedConstraintFields) {
    classConstraintFields = classCustomFields.filter(field => {
      return allowedConstraintFields.includes(field);
    });
  } else {
    classConstraintFields = classFields;
  }

  if (allowedSortFields) {
    classSortFields = allowedSortFields;
    if (!classSortFields.length) {
      // must have at least 1 order field
      // otherwise the FindArgs Input Type will throw.
      classSortFields.push({
        field: 'id',
        asc: true,
        desc: true,
      });
    }
  } else {
    classSortFields = classFields.map(field => {
      return { field, asc: true, desc: true };
    });
  }

  return {
    classCreateFields,
    classUpdateFields,
    classConstraintFields,
    classOutputFields,
    classSortFields,
  };
};

const load = (
  parseGraphQLSchema,
  parseClass,
  parseClassConfig: ?ParseGraphQLClassConfig
) => {
  const className = parseClass.className;
  const graphQLClassName = transformClassNameToGraphQL(className);
  const {
    classCreateFields,
    classUpdateFields,
    classOutputFields,
    classConstraintFields,
    classSortFields,
  } = getInputFieldsAndConstraints(parseClass, parseClassConfig);

  const {
    create: isCreateEnabled = true,
    update: isUpdateEnabled = true,
  } = getParseClassMutationConfig(parseClassConfig);

  const classGraphQLScalarTypeName = `${graphQLClassName}Pointer`;
  const parseScalarValue = value => {
    if (typeof value === 'string') {
      return {
        __type: 'Pointer',
        className: className,
        objectId: value,
      };
    } else if (
      typeof value === 'object' &&
      value.__type === 'Pointer' &&
      value.className === className &&
      typeof value.objectId === 'string'
    ) {
      return { ...value, className };
    }

    throw new defaultGraphQLTypes.TypeValidationError(
      value,
      classGraphQLScalarTypeName
    );
  };
  let classGraphQLScalarType = new GraphQLScalarType({
    name: classGraphQLScalarTypeName,
    description: `The ${classGraphQLScalarTypeName} is used in operations that involve ${graphQLClassName} pointers.`,
    parseValue: parseScalarValue,
    serialize(value) {
      if (typeof value === 'string') {
        return value;
      } else if (
        typeof value === 'object' &&
        value.__type === 'Pointer' &&
        value.className === className &&
        typeof value.objectId === 'string'
      ) {
        return value.objectId;
      }

      throw new defaultGraphQLTypes.TypeValidationError(
        value,
        classGraphQLScalarTypeName
      );
    },
    parseLiteral(ast) {
      if (ast.kind === Kind.STRING) {
        return parseScalarValue(ast.value);
      } else if (ast.kind === Kind.OBJECT) {
        const __type = ast.fields.find(field => field.name.value === '__type');
        const className = ast.fields.find(
          field => field.name.value === 'className'
        );
        const objectId = ast.fields.find(
          field => field.name.value === 'objectId'
        );
        if (
          __type &&
          __type.value &&
          className &&
          className.value &&
          objectId &&
          objectId.value
        ) {
          return parseScalarValue({
            __type: __type.value.value,
            className: className.value.value,
            objectId: objectId.value.value,
          });
        }
      }

      throw new defaultGraphQLTypes.TypeValidationError(
        ast.kind,
        classGraphQLScalarTypeName
      );
    },
  });
  classGraphQLScalarType =
    parseGraphQLSchema.addGraphQLType(classGraphQLScalarType) ||
    defaultGraphQLTypes.OBJECT;

  const classGraphQLCreateTypeName = `Create${graphQLClassName}FieldsInput`;
  let classGraphQLCreateType = new GraphQLInputObjectType({
    name: classGraphQLCreateTypeName,
    description: `The ${classGraphQLCreateTypeName} input type is used in operations that involve creation of objects in the ${graphQLClassName} class.`,
    fields: () =>
      classCreateFields.reduce(
        (fields, field) => {
          const type = transformInputTypeToGraphQL(
            parseClass.fields[field].type,
            parseClass.fields[field].targetClass,
            parseGraphQLSchema.parseClassTypes
          );
          if (type) {
            return {
              ...fields,
              [field]: {
                description: `This is the object ${field}.`,
                type,
              },
            };
          } else {
            return fields;
          }
        },
        {
          ACL: defaultGraphQLTypes.ACL_ATT,
        }
      ),
  });
  classGraphQLCreateType = parseGraphQLSchema.addGraphQLType(
    classGraphQLCreateType
  );

  const classGraphQLUpdateTypeName = `Update${graphQLClassName}FieldsInput`;
  let classGraphQLUpdateType = new GraphQLInputObjectType({
    name: classGraphQLUpdateTypeName,
    description: `The ${classGraphQLUpdateTypeName} input type is used in operations that involve creation of objects in the ${graphQLClassName} class.`,
    fields: () =>
      classUpdateFields.reduce(
        (fields, field) => {
          const type = transformInputTypeToGraphQL(
            parseClass.fields[field].type,
            parseClass.fields[field].targetClass,
            parseGraphQLSchema.parseClassTypes
          );
          if (type) {
            return {
              ...fields,
              [field]: {
                description: `This is the object ${field}.`,
                type,
              },
            };
          } else {
            return fields;
          }
        },
        {
          ACL: defaultGraphQLTypes.ACL_ATT,
        }
      ),
  });
  classGraphQLUpdateType = parseGraphQLSchema.addGraphQLType(
    classGraphQLUpdateType
  );

  const classGraphQLPointerTypeName = `${graphQLClassName}PointerInput`;
  let classGraphQLPointerType = new GraphQLInputObjectType({
    name: classGraphQLPointerTypeName,
    description: `Allow to link OR add and link an object of the ${graphQLClassName} class.`,
    fields: () => {
      const fields = {
        link: {
          description: `Link an existing object from ${graphQLClassName} class.`,
          type: GraphQLID,
        },
      };
      if (isCreateEnabled) {
        fields['createAndLink'] = {
          description: `Create and link an object from ${graphQLClassName} class.`,
          type: classGraphQLCreateType,
        };
      }
      return fields;
    },
  });
  classGraphQLPointerType =
    parseGraphQLSchema.addGraphQLType(classGraphQLPointerType) ||
    defaultGraphQLTypes.OBJECT;

  const classGraphQLRelationTypeName = `${graphQLClassName}RelationInput`;
  let classGraphQLRelationType = new GraphQLInputObjectType({
    name: classGraphQLRelationTypeName,
    description: `Allow to add, remove, createAndAdd objects of the ${graphQLClassName} class into a relation field.`,
    fields: () => {
      const fields = {
        add: {
          description: `Add an existing object from the ${graphQLClassName} class into the relation.`,
          type: new GraphQLList(defaultGraphQLTypes.OBJECT_ID),
        },
        remove: {
          description: `Remove an existing object from the ${graphQLClassName} class out of the relation.`,
          type: new GraphQLList(defaultGraphQLTypes.OBJECT_ID),
        },
      };
      if (isCreateEnabled) {
        fields['createAndAdd'] = {
          description: `Create and add an object of the ${graphQLClassName} class into the relation.`,
          type: new GraphQLList(new GraphQLNonNull(classGraphQLCreateType)),
        };
      }
      return fields;
    },
  });
  classGraphQLRelationType =
    parseGraphQLSchema.addGraphQLType(classGraphQLRelationType) ||
    defaultGraphQLTypes.OBJECT;

  const classGraphQLConstraintTypeName = `${graphQLClassName}PointerWhereInput`;
  let classGraphQLConstraintType = new GraphQLInputObjectType({
    name: classGraphQLConstraintTypeName,
    description: `The ${classGraphQLConstraintTypeName} input type is used in operations that involve filtering objects by a pointer field to ${graphQLClassName} class.`,
    fields: {
      _eq: defaultGraphQLTypes._eq(classGraphQLScalarType),
      _ne: defaultGraphQLTypes._ne(classGraphQLScalarType),
      _in: defaultGraphQLTypes._in(classGraphQLScalarType),
      _nin: defaultGraphQLTypes._nin(classGraphQLScalarType),
      _exists: defaultGraphQLTypes._exists,
      _select: defaultGraphQLTypes._select,
      _dontSelect: defaultGraphQLTypes._dontSelect,
      _inQuery: {
        description:
          'This is the $inQuery operator to specify a constraint to select the objects where a field equals to any of the ids in the result of a different query.',
        type: defaultGraphQLTypes.SUBQUERY_INPUT,
      },
      _notInQuery: {
        description:
          'This is the $notInQuery operator to specify a constraint to select the objects where a field do not equal to any of the ids in the result of a different query.',
        type: defaultGraphQLTypes.SUBQUERY_INPUT,
      },
    },
  });
  classGraphQLConstraintType = parseGraphQLSchema.addGraphQLType(
    classGraphQLConstraintType
  );

  const classGraphQLConstraintsTypeName = `${graphQLClassName}WhereInput`;
  let classGraphQLConstraintsType = new GraphQLInputObjectType({
    name: classGraphQLConstraintsTypeName,
    description: `The ${classGraphQLConstraintsTypeName} input type is used in operations that involve filtering objects of ${graphQLClassName} class.`,
    fields: () => ({
      ...classConstraintFields.reduce((fields, field) => {
<<<<<<< HEAD
        const type = transformConstraintTypeToGraphQL(
          parseClass.fields[field].type,
          parseClass.fields[field].targetClass,
=======
        const parseField = field === 'id' ? 'objectId' : field;
        const type = mapConstraintType(
          parseClass.fields[parseField].type,
          parseClass.fields[parseField].targetClass,
>>>>>>> b47d9fb1
          parseGraphQLSchema.parseClassTypes
        );
        if (type) {
          return {
            ...fields,
            [field]: {
              description: `This is the object ${field}.`,
              type,
            },
          };
        } else {
          return fields;
        }
      }, {}),
      _or: {
        description: 'This is the $or operator to compound constraints.',
        type: new GraphQLList(new GraphQLNonNull(classGraphQLConstraintsType)),
      },
      _and: {
        description: 'This is the $and operator to compound constraints.',
        type: new GraphQLList(new GraphQLNonNull(classGraphQLConstraintsType)),
      },
      _nor: {
        description: 'This is the $nor operator to compound constraints.',
        type: new GraphQLList(new GraphQLNonNull(classGraphQLConstraintsType)),
      },
    }),
  });
  classGraphQLConstraintsType =
    parseGraphQLSchema.addGraphQLType(classGraphQLConstraintsType) ||
    defaultGraphQLTypes.OBJECT;

  const classGraphQLOrderTypeName = `${graphQLClassName}Order`;
  let classGraphQLOrderType = new GraphQLEnumType({
    name: classGraphQLOrderTypeName,
    description: `The ${classGraphQLOrderTypeName} input type is used when sorting objects of the ${graphQLClassName} class.`,
    values: classSortFields.reduce((sortFields, fieldConfig) => {
      const { field, asc, desc } = fieldConfig;
      const updatedSortFields = {
        ...sortFields,
      };
      if (asc) {
        updatedSortFields[`${field}_ASC`] = { value: field };
      }
      if (desc) {
        updatedSortFields[`${field}_DESC`] = { value: `-${field}` };
      }
      return updatedSortFields;
    }, {}),
  });
  classGraphQLOrderType = parseGraphQLSchema.addGraphQLType(
    classGraphQLOrderType
  );

  const classGraphQLFindArgs = {
    where: {
      description:
        'These are the conditions that the objects need to match in order to be found.',
      type: classGraphQLConstraintsType,
    },
    order: {
      description: 'The fields to be used when sorting the data fetched.',
      type: classGraphQLOrderType
        ? new GraphQLList(new GraphQLNonNull(classGraphQLOrderType))
        : GraphQLString,
    },
    skip: defaultGraphQLTypes.SKIP_ATT,
    limit: defaultGraphQLTypes.LIMIT_ATT,
    readPreference: defaultGraphQLTypes.READ_PREFERENCE_ATT,
    includeReadPreference: defaultGraphQLTypes.INCLUDE_READ_PREFERENCE_ATT,
    subqueryReadPreference: defaultGraphQLTypes.SUBQUERY_READ_PREFERENCE_ATT,
  };

  const classGraphQLOutputTypeName = `${graphQLClassName}`;
  const outputFields = () => {
    return classOutputFields.reduce((fields, field) => {
      const type = transformOutputTypeToGraphQL(
        parseClass.fields[field].type,
        parseClass.fields[field].targetClass,
        parseGraphQLSchema.parseClassTypes
      );
      if (parseClass.fields[field].type === 'Relation') {
        const targetParseClassTypes =
          parseGraphQLSchema.parseClassTypes[
            parseClass.fields[field].targetClass
          ];
        const args = targetParseClassTypes
          ? targetParseClassTypes.classGraphQLFindArgs
          : undefined;
        return {
          ...fields,
          [field]: {
            description: `This is the object ${field}.`,
            args,
            type,
            async resolve(source, args, context, queryInfo) {
              try {
                const {
                  where,
                  order,
                  skip,
                  limit,
                  readPreference,
                  includeReadPreference,
                  subqueryReadPreference,
                } = args;
                const { config, auth, info } = context;
                const selectedFields = getFieldNames(queryInfo);

                const { keys, include } = extractKeysAndInclude(
                  selectedFields
                    .filter(field => field.includes('.'))
                    .map(field => field.slice(field.indexOf('.') + 1))
                );
                return await objectsQueries.findObjects(
                  source[field].className,
                  {
                    _relatedTo: {
                      object: {
                        __type: 'Pointer',
                        className: className,
                        objectId: source.objectId,
                      },
                      key: field,
                    },
                    ...(where || {}),
                  },
                  order,
                  skip,
                  limit,
                  keys,
                  include,
                  false,
                  readPreference,
                  includeReadPreference,
                  subqueryReadPreference,
                  config,
                  auth,
                  info,
                  selectedFields.map(field => field.split('.', 1)[0])
                );
              } catch (e) {
                parseGraphQLSchema.handleError(e);
              }
            },
          },
        };
      } else if (parseClass.fields[field].type === 'Polygon') {
        return {
          ...fields,
          [field]: {
            description: `This is the object ${field}.`,
            type,
            async resolve(source) {
              if (source[field] && source[field].coordinates) {
                return source[field].coordinates.map(coordinate => ({
                  latitude: coordinate[0],
                  longitude: coordinate[1],
                }));
              } else {
                return null;
              }
            },
          },
        };
      } else if (parseClass.fields[field].type === 'Array') {
        return {
          ...fields,
          [field]: {
            description: `Use Inline Fragment on Array to get results: https://graphql.org/learn/queries/#inline-fragments`,
            type,
            async resolve(source) {
              if (!source[field]) return null;
              return source[field].map(async elem => {
                if (
                  elem.className &&
                  elem.objectId &&
                  elem.__type === 'Object'
                ) {
                  return elem;
                } else {
                  return { value: elem };
                }
              });
            },
          },
        };
      } else if (type) {
        return {
          ...fields,
          [field]: {
            description: `This is the object ${field}.`,
            type,
          },
        };
      } else {
        return fields;
      }
    }, defaultGraphQLTypes.CLASS_OBJECT_FIELDS);
  };
  let classGraphQLOutputType = new GraphQLObjectType({
    name: classGraphQLOutputTypeName,
    description: `The ${classGraphQLOutputTypeName} object type is used in operations that involve outputting objects of ${graphQLClassName} class.`,
    interfaces: [defaultGraphQLTypes.CLASS_OBJECT],
    fields: outputFields,
  });
  classGraphQLOutputType = parseGraphQLSchema.addGraphQLType(
    classGraphQLOutputType
  );

  const classGraphQLFindResultTypeName = `${graphQLClassName}FindResult`;
  let classGraphQLFindResultType = new GraphQLObjectType({
    name: classGraphQLFindResultTypeName,
    description: `The ${classGraphQLFindResultTypeName} object type is used in the ${graphQLClassName} find query to return the data of the matched objects.`,
    fields: {
      results: {
        description: 'This is the objects returned by the query',
        type: new GraphQLNonNull(
          new GraphQLList(
            new GraphQLNonNull(
              classGraphQLOutputType || defaultGraphQLTypes.OBJECT
            )
          )
        ),
      },
      count: defaultGraphQLTypes.COUNT_ATT,
    },
  });
  classGraphQLFindResultType = parseGraphQLSchema.addGraphQLType(
    classGraphQLFindResultType
  );

  parseGraphQLSchema.parseClassTypes[className] = {
    classGraphQLPointerType,
    classGraphQLRelationType,
    classGraphQLScalarType,
    classGraphQLCreateType,
    classGraphQLUpdateType,
    classGraphQLConstraintType,
    classGraphQLConstraintsType,
    classGraphQLFindArgs,
    classGraphQLOutputType,
    classGraphQLFindResultType,
    config: {
      parseClassConfig,
      isCreateEnabled,
      isUpdateEnabled,
    },
  };

  if (className === '_User') {
    const viewerType = new GraphQLObjectType({
      name: 'Viewer',
      description: `The Viewer object type is used in operations that involve outputting the current user data.`,
      interfaces: [defaultGraphQLTypes.CLASS_OBJECT],
      fields: () => ({
        ...outputFields(),
        sessionToken: defaultGraphQLTypes.SESSION_TOKEN_ATT,
      }),
    });
    parseGraphQLSchema.viewerType = viewerType;
    parseGraphQLSchema.addGraphQLType(viewerType, true, true);

    const userSignUpInputTypeName = 'SignUpFieldsInput';
    const userSignUpInputType = new GraphQLInputObjectType({
      name: userSignUpInputTypeName,
      description: `The ${userSignUpInputTypeName} input type is used in operations that involve inputting objects of ${graphQLClassName} class when signing up.`,
      fields: () =>
        classCreateFields.reduce((fields, field) => {
          const type = transformInputTypeToGraphQL(
            parseClass.fields[field].type,
            parseClass.fields[field].targetClass,
            parseGraphQLSchema.parseClassTypes
          );
          if (type) {
            return {
              ...fields,
              [field]: {
                description: `This is the object ${field}.`,
                type:
                  field === 'username' || field === 'password'
                    ? new GraphQLNonNull(type)
                    : type,
              },
            };
          } else {
            return fields;
          }
        }, {}),
    });
    parseGraphQLSchema.addGraphQLType(userSignUpInputType, true, true);

    const userLogInInputTypeName = 'LogInFieldsInput';
    const userLogInInputType = new GraphQLInputObjectType({
      name: userLogInInputTypeName,
      description: `The ${userLogInInputTypeName} input type is used to login.`,
      fields: {
        username: {
          description: 'This is the username used to log the user in.',
          type: new GraphQLNonNull(GraphQLString),
        },
        password: {
          description: 'This is the password used to log the user in.',
          type: new GraphQLNonNull(GraphQLString),
        },
      },
    });
    parseGraphQLSchema.addGraphQLType(userLogInInputType, true, true);

    parseGraphQLSchema.parseClassTypes[
      className
    ].signUpInputType = userSignUpInputType;
    parseGraphQLSchema.parseClassTypes[
      className
    ].logInInputType = userLogInInputType;
  }
};

export { extractKeysAndInclude, load };<|MERGE_RESOLUTION|>--- conflicted
+++ resolved
@@ -370,16 +370,10 @@
     description: `The ${classGraphQLConstraintsTypeName} input type is used in operations that involve filtering objects of ${graphQLClassName} class.`,
     fields: () => ({
       ...classConstraintFields.reduce((fields, field) => {
-<<<<<<< HEAD
+        const parseField = field === 'id' ? 'objectId' : field;
         const type = transformConstraintTypeToGraphQL(
-          parseClass.fields[field].type,
-          parseClass.fields[field].targetClass,
-=======
-        const parseField = field === 'id' ? 'objectId' : field;
-        const type = mapConstraintType(
           parseClass.fields[parseField].type,
           parseClass.fields[parseField].targetClass,
->>>>>>> b47d9fb1
           parseGraphQLSchema.parseClassTypes
         );
         if (type) {
