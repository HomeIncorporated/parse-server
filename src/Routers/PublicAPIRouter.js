import PromiseRouter from '../PromiseRouter';
import Config from '../Config';
import express from 'express';
import path from 'path';
import fs from 'fs';
import qs from 'querystring';
import { Parse } from 'parse/node';

const public_html = path.resolve(__dirname, '../../public_html');
const views = path.resolve(__dirname, '../../views');

export class PublicAPIRouter extends PromiseRouter {
  verifyEmail(req) {
    const { username, token: rawToken } = req.query;
    const token =
      rawToken && typeof rawToken !== 'string' ? rawToken.toString() : rawToken;
<<<<<<< HEAD

=======
>>>>>>> 2afbd6c4
    const appId = req.params.appId;
    const config = Config.get(appId);

    if (!config) {
      this.invalidRequest();
    }

    if (!config.publicServerURL) {
      return this.missingPublicServerURL();
    }

    if (!token || !username) {
      return this.invalidLink(req);
    }

    const userController = config.userController;
    return userController.verifyEmail(username, token).then(
      () => {
        const params = qs.stringify({ username });
        return Promise.resolve({
          status: 302,
          location: `${config.verifyEmailSuccessURL}?${params}`,
        });
      },
      () => {
        return this.invalidVerificationLink(req);
      }
    );
  }

  resendVerificationEmail(req) {
    const username = req.body.username;
    const appId = req.params.appId;
    const config = Config.get(appId);

    if (!config) {
      this.invalidRequest();
    }

    if (!config.publicServerURL) {
      return this.missingPublicServerURL();
    }

    if (!username) {
      return this.invalidLink(req);
    }

    const userController = config.userController;

    return userController.resendVerificationEmail(username).then(
      () => {
        return Promise.resolve({
          status: 302,
          location: `${config.linkSendSuccessURL}`,
        });
      },
      () => {
        return Promise.resolve({
          status: 302,
          location: `${config.linkSendFailURL}`,
        });
      }
    );
  }

  changePassword(req) {
    return new Promise((resolve, reject) => {
      const config = Config.get(req.query.id);

      if (!config) {
        this.invalidRequest();
      }

      if (!config.publicServerURL) {
        return resolve({
          status: 404,
          text: 'Not found.',
        });
      }
      // Should we keep the file in memory or leave like that?
      fs.readFile(
        path.resolve(views, 'choose_password'),
        'utf-8',
        (err, data) => {
          if (err) {
            return reject(err);
          }
          data = data.replace(
            'PARSE_SERVER_URL',
            `'${config.publicServerURL}'`
          );
          resolve({
            text: data,
          });
        }
      );
    });
  }

  requestResetPassword(req) {
    const config = req.config;

    if (!config) {
      this.invalidRequest();
    }

    if (!config.publicServerURL) {
      return this.missingPublicServerURL();
    }

    const { username, token: rawToken } = req.query;
    const token =
      rawToken && typeof rawToken !== 'string' ? rawToken.toString() : rawToken;

    if (!username || !token) {
      return this.invalidLink(req);
    }

    return config.userController.checkResetTokenValidity(username, token).then(
      () => {
        const params = qs.stringify({
          token,
          id: config.applicationId,
          username,
          app: config.appName,
        });
        return Promise.resolve({
          status: 302,
          location: `${config.choosePasswordURL}?${params}`,
        });
      },
      () => {
        return this.invalidLink(req);
      }
    );
  }

  resetPassword(req) {
    const config = req.config;

    if (!config) {
      this.invalidRequest();
    }

    if (!config.publicServerURL) {
      return this.missingPublicServerURL();
    }

    const { username, new_password, token: rawToken } = req.body;
    const token =
      rawToken && typeof rawToken !== 'string' ? rawToken.toString() : rawToken;

    if ((!username || !token || !new_password) && req.xhr === false) {
      return this.invalidLink(req);
    }

    if (!username) {
      throw new Parse.Error(Parse.Error.USERNAME_MISSING, 'Missing username');
    }

    if (!token) {
      throw new Parse.Error(Parse.Error.OTHER_CAUSE, 'Missing token');
    }

    if (!new_password) {
      throw new Parse.Error(Parse.Error.PASSWORD_MISSING, 'Missing password');
    }

    return config.userController
      .updatePassword(username, token, new_password)
      .then(
        () => {
          return Promise.resolve({
            success: true,
          });
        },
        err => {
          return Promise.resolve({
            success: false,
            err,
          });
        }
      )
      .then(result => {
        const params = qs.stringify({
          username: username,
          token: token,
          id: config.applicationId,
          error: result.err,
          app: config.appName,
        });

        if (req.xhr) {
          if (result.success) {
            return Promise.resolve({
              status: 200,
              response: 'Password successfully reset',
            });
          }
          if (result.err) {
            throw new Parse.Error(Parse.Error.OTHER_CAUSE, `${result.err}`);
          }
        }

        const encodedUsername = encodeURIComponent(username);
        const location = result.success
          ? `${config.passwordResetSuccessURL}?username=${encodedUsername}`
          : `${config.choosePasswordURL}?${params}`;

        return Promise.resolve({
          status: 302,
          location,
        });
      });
  }

  invalidLink(req) {
    return Promise.resolve({
      status: 302,
      location: req.config.invalidLinkURL,
    });
  }

  invalidVerificationLink(req) {
    const config = req.config;
    if (req.query.username && req.params.appId) {
      const params = qs.stringify({
        username: req.query.username,
        appId: req.params.appId,
      });
      return Promise.resolve({
        status: 302,
        location: `${config.invalidVerificationLinkURL}?${params}`,
      });
    } else {
      return this.invalidLink(req);
    }
  }

  missingPublicServerURL() {
    return Promise.resolve({
      text: 'Not found.',
      status: 404,
    });
  }

  invalidRequest() {
    const error = new Error();
    error.status = 403;
    error.message = 'unauthorized';
    throw error;
  }

  setConfig(req) {
    req.config = Config.get(req.params.appId);
    return Promise.resolve();
  }

  mountRoutes() {
    this.route(
      'GET',
      '/apps/:appId/verify_email',
      req => {
        this.setConfig(req);
      },
      req => {
        return this.verifyEmail(req);
      }
    );

    this.route(
      'POST',
      '/apps/:appId/resend_verification_email',
      req => {
        this.setConfig(req);
      },
      req => {
        return this.resendVerificationEmail(req);
      }
    );

    this.route('GET', '/apps/choose_password', req => {
      return this.changePassword(req);
    });

    this.route(
      'POST',
      '/apps/:appId/request_password_reset',
      req => {
        this.setConfig(req);
      },
      req => {
        return this.resetPassword(req);
      }
    );

    this.route(
      'GET',
      '/apps/:appId/request_password_reset',
      req => {
        this.setConfig(req);
      },
      req => {
        return this.requestResetPassword(req);
      }
    );
  }

  expressRouter() {
    const router = express.Router();
    router.use('/apps', express.static(public_html));
    router.use('/', super.expressRouter());
    return router;
  }
}

export default PublicAPIRouter;<|MERGE_RESOLUTION|>--- conflicted
+++ resolved
@@ -14,10 +14,6 @@
     const { username, token: rawToken } = req.query;
     const token =
       rawToken && typeof rawToken !== 'string' ? rawToken.toString() : rawToken;
-<<<<<<< HEAD
-
-=======
->>>>>>> 2afbd6c4
     const appId = req.params.appId;
     const config = Config.get(appId);
 
