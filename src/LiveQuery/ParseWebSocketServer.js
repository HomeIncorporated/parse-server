import { loadAdapter } from '../Adapters/AdapterLoader';
import { WSAdapter } from '../Adapters/WebSocketServer/WSAdapter';
import logger from '../logger';
import events from 'events';

export class ParseWebSocketServer {
  server: Object;

  constructor(server: any, onConnect: Function, config) {
    config.server = server;
    const wss = loadAdapter(config.wssAdapter, WSAdapter, config);
    wss.onListen = () => {
      logger.info('Parse LiveQuery Server starts running');
    };
    wss.onConnection = ws => {
      onConnect(new ParseWebSocket(ws));
      // Send ping to client periodically
      const pingIntervalId = setInterval(() => {
        if (ws.readyState == ws.OPEN) {
          ws.ping();
        } else {
          clearInterval(pingIntervalId);
        }
      }, config.websocketTimeout || 10 * 1000);
    };
    wss.start();
    this.server = wss;
  }

  close() {
    if (this.server && this.server.close) {
      this.server.close();
    }
  }
}

export class ParseWebSocket extends events.EventEmitter {
  ws: any;

  constructor(ws: any) {
    super();
<<<<<<< HEAD
    ws.onmessage = request => this.emit('message', request);
=======
    ws.onmessage = request =>
      this.emit('message', request && request.data ? request.data : request);
>>>>>>> fe18fe0f
    ws.onclose = () => this.emit('disconnect');
    this.ws = ws;
  }

  send(message: any): void {
    this.ws.send(message);
  }
}<|MERGE_RESOLUTION|>--- conflicted
+++ resolved
@@ -39,12 +39,8 @@
 
   constructor(ws: any) {
     super();
-<<<<<<< HEAD
-    ws.onmessage = request => this.emit('message', request);
-=======
     ws.onmessage = request =>
       this.emit('message', request && request.data ? request.data : request);
->>>>>>> fe18fe0f
     ws.onclose = () => this.emit('disconnect');
     this.ws = ws;
   }
