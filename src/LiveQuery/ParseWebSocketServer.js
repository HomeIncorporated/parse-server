import { loadAdapter } from '../Adapters/AdapterLoader';
import { WSAdapter } from '../Adapters/WebSocketServer/WSAdapter';
import logger from '../logger';
<<<<<<< HEAD

const typeMap = new Map([['disconnect', 'close']]);
const getWS = function() {
  return require('ws');
};
=======
import events from 'events';
>>>>>>> c7040185

export class ParseWebSocketServer {
  server: Object;

  constructor(
    server: any,
    onConnect: Function,
    config
  ) {
    config.server = server;
    const wss = loadAdapter(
      config.wssAdapter,
      WSAdapter,
      config,
    );
    wss.onListen = () => {
      logger.info('Parse LiveQuery Server starts running');
    };
    wss.onConnection = (ws) => {
      onConnect(new ParseWebSocket(ws));
      // Send ping to client periodically
      const pingIntervalId = setInterval(() => {
        if (ws.readyState == ws.OPEN) {
          ws.ping();
        } else {
          clearInterval(pingIntervalId);
        }
      }, config.websocketTimeout || 10 * 1000);
    };
    wss.start();
    this.server = wss;
  }

  close() {
    if (this.server && this.server.close) {
      this.server.close();
    }
  }
}

export class ParseWebSocket extends events.EventEmitter {
  ws: any;

  constructor(ws: any) {
    super();
    ws.onmessage = (request) => this.emit('message', request);
    ws.onclose = () => this.emit('disconnect');
    this.ws = ws;
  }

  send(message: any): void {
    this.ws.send(message);
  }
}<|MERGE_RESOLUTION|>--- conflicted
+++ resolved
@@ -1,34 +1,18 @@
 import { loadAdapter } from '../Adapters/AdapterLoader';
 import { WSAdapter } from '../Adapters/WebSocketServer/WSAdapter';
 import logger from '../logger';
-<<<<<<< HEAD
-
-const typeMap = new Map([['disconnect', 'close']]);
-const getWS = function() {
-  return require('ws');
-};
-=======
 import events from 'events';
->>>>>>> c7040185
 
 export class ParseWebSocketServer {
   server: Object;
 
-  constructor(
-    server: any,
-    onConnect: Function,
-    config
-  ) {
+  constructor(server: any, onConnect: Function, config) {
     config.server = server;
-    const wss = loadAdapter(
-      config.wssAdapter,
-      WSAdapter,
-      config,
-    );
+    const wss = loadAdapter(config.wssAdapter, WSAdapter, config);
     wss.onListen = () => {
       logger.info('Parse LiveQuery Server starts running');
     };
-    wss.onConnection = (ws) => {
+    wss.onConnection = ws => {
       onConnect(new ParseWebSocket(ws));
       // Send ping to client periodically
       const pingIntervalId = setInterval(() => {
@@ -55,7 +39,7 @@
 
   constructor(ws: any) {
     super();
-    ws.onmessage = (request) => this.emit('message', request);
+    ws.onmessage = request => this.emit('message', request);
     ws.onclose = () => this.emit('disconnect');
     this.ws = ws;
   }
