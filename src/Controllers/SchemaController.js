--- conflicted
+++ resolved
@@ -116,7 +116,6 @@
   },
   _GlobalConfig: {
     "objectId": {type: 'String'},
-<<<<<<< HEAD
     "params":   {type: 'Object'}
   },
   _Audience: {
@@ -125,15 +124,12 @@
     "query":     {type:'String'}, //storing query as JSON string to prevent "Nested keys should not contain the '$' or '.' characters" error
     "lastUsed":  {type:'Date'},
     "timesUsed": {type:'Number'}
-=======
-    "params": {type: 'Object'}
   },
   _ExportProgress: {
     "objectId":      {type:'String'},
     "id":            {type:'String'},
     "masterKey":     {type:'String'},
     "applicationId": {type:'String'}
->>>>>>> 330a195c
   }
 });
 
@@ -142,15 +138,9 @@
   _Role: ["name", "ACL"]
 });
 
-<<<<<<< HEAD
-const systemClasses = Object.freeze(['_User', '_Installation', '_Role', '_Session', '_Product', '_PushStatus', '_JobStatus', '_JobSchedule', '_Audience']);
-
-const volatileClasses = Object.freeze(['_JobStatus', '_PushStatus', '_Hooks', '_GlobalConfig', '_JobSchedule', '_Audience']);
-=======
-const systemClasses = Object.freeze(['_User', '_Installation', '_Role', '_Session', '_Product', '_PushStatus', '_JobStatus', '_ExportProgress' ]);
-
-const volatileClasses = Object.freeze(['_JobStatus', '_PushStatus', '_Hooks', '_GlobalConfig', '_ExportProgress']);
->>>>>>> 330a195c
+const systemClasses = Object.freeze(['_User', '_Installation', '_Role', '_Session', '_Product', '_PushStatus', '_JobStatus', '_JobSchedule', '_Audience',  '_ExportProgress' ]);
+
+const volatileClasses = Object.freeze(['_JobStatus', '_PushStatus', '_Hooks', '_GlobalConfig', '_JobSchedule', '_Audience', '_ExportProgress']);
 
 // 10 alpha numberic chars + uppercase
 const userIdRegex = /^[a-zA-Z0-9]{10}$/;
