import { Parse } from 'parse/node';
import RestQuery from '../RestQuery';
import RestWrite from '../RestWrite';
import { master } from '../Auth';
import { pushStatusHandler } from '../StatusHandler';
import { applyDeviceTokenExists } from '../Push/utils';
import { logger }               from '../logger';

export class PushController {
  sendPush(
    body = {},
    where = {},
    config,
    auth,
    onPushStatusSaved = () => {},
    now = new Date()
  ) {
    if (!config.hasPushSupport) {
      throw new Parse.Error(
        Parse.Error.PUSH_MISCONFIGURED,
        'Missing push configuration'
      );
    }

    // Replace the expiration_time and push_time with a valid Unix epoch milliseconds time
    body.expiration_time = PushController.getExpirationTime(body);
    body.expiration_interval = PushController.getExpirationInterval(body);
    if (body.expiration_time && body.expiration_interval) {
      throw new Parse.Error(
        Parse.Error.PUSH_MISCONFIGURED,
        'Both expiration_time and expiration_interval cannot be set'
      );
    }

    // Immediate push
    if (body.expiration_interval && !body.hasOwnProperty('push_time')) {
      const ttlMs = body.expiration_interval * 1000;
      body.expiration_time = new Date(now.valueOf() + ttlMs).valueOf();
    }

    const pushTime = PushController.getPushTime(body);
    if (pushTime && pushTime.date !== 'undefined') {
      body['push_time'] = PushController.formatPushTime(pushTime);
    }

    // TODO: If the req can pass the checking, we return immediately instead of waiting
    // pushes to be sent. We probably change this behaviour in the future.
    let badgeUpdate = () => {
      return Promise.resolve();
    };

    if (body.data && body.data.badge) {
      const badge = body.data.badge;
      let restUpdate = {};
      if (typeof badge == 'string' && badge.toLowerCase() === 'increment') {
        restUpdate = { badge: { __op: 'Increment', amount: 1 } };
      } else if (
        typeof badge == 'object' &&
        typeof badge.__op == 'string' &&
        badge.__op.toLowerCase() == 'increment' &&
        Number(badge.amount)
      ) {
        restUpdate = { badge: { __op: 'Increment', amount: badge.amount } };
      } else if (Number(badge)) {
        restUpdate = { badge: badge };
      } else {
        throw "Invalid value for badge, expected number or 'Increment' or {increment: number}";
      }

      // Force filtering on only valid device tokens
      const updateWhere = applyDeviceTokenExists(where);
      badgeUpdate = () => {
        // Build a real RestQuery so we can use it in RestWrite
        const restQuery = new RestQuery(
          config,
          master(config),
          '_Installation',
          updateWhere
        );
        return restQuery.buildRestWhere().then(() => {
          const write = new RestWrite(
            config,
            master(config),
            '_Installation',
            restQuery.restWhere,
            restUpdate
          );
          write.runOptions.many = true;
          return write.execute();
        });
      };
    }
    const pushStatus = pushStatusHandler(config);
<<<<<<< HEAD
    return Promise.resolve()
      .then(() => {
        return pushStatus.setInitial(body, where);
      })
      .then(() => {
        onPushStatusSaved(pushStatus.objectId);
        return badgeUpdate();
      })
      .then(() => {
        // Update audience lastUsed and timesUsed
        if (body.audience_id) {
          const audienceId = body.audience_id;

          var updateAudience = {
            lastUsed: { __type: 'Date', iso: new Date().toISOString() },
            timesUsed: { __op: 'Increment', amount: 1 },
          };
          const write = new RestWrite(
            config,
            master(config),
            '_Audience',
            { objectId: audienceId },
            updateAudience
          );
          write.execute();
        }
        // Don't wait for the audience update promise to resolve.
=======
    return Promise.resolve().then(() => {
      return pushStatus.setInitial(body, where);
    }).then(() => {
      onPushStatusSaved(pushStatus.objectId);
      return badgeUpdate().catch(err => {
        // add this to ignore badge update errors as default
        if (config.stopOnBadgeUpdateError) throw err;
        logger.info(`Badge update error will be ignored for push status ${pushStatus.objectId}`);
        logger.info(err && err.stack && err.stack.toString() || err && err.message || err.toString());
        return Promise.resolve();
      });
    }).then(() => {
      // Update audience lastUsed and timesUsed
      if (body.audience_id) {
        const audienceId = body.audience_id;

        var updateAudience = {
          lastUsed: { __type: "Date", iso: new Date().toISOString() },
          timesUsed: { __op: "Increment", "amount": 1 }
        };
        const write = new RestWrite(config, master(config), '_Audience', {objectId: audienceId}, updateAudience);
        write.execute();
      }
      // Don't wait for the audience update promise to resolve.
      return Promise.resolve();
    }).then(() => {
      if (body.hasOwnProperty('push_time') && config.hasPushScheduledSupport) {
>>>>>>> f8d6a450
        return Promise.resolve();
      })
      .then(() => {
        if (
          body.hasOwnProperty('push_time') &&
          config.hasPushScheduledSupport
        ) {
          return Promise.resolve();
        }
        return config.pushControllerQueue.enqueue(
          body,
          where,
          config,
          auth,
          pushStatus
        );
      })
      .catch(err => {
        return pushStatus.fail(err).then(() => {
          throw err;
        });
      });
  }

  /**
   * Get expiration time from the request body.
   * @param {Object} request A request object
   * @returns {Number|undefined} The expiration time if it exists in the request
   */
  static getExpirationTime(body = {}) {
    var hasExpirationTime = body.hasOwnProperty('expiration_time');
    if (!hasExpirationTime) {
      return;
    }
    var expirationTimeParam = body['expiration_time'];
    var expirationTime;
    if (typeof expirationTimeParam === 'number') {
      expirationTime = new Date(expirationTimeParam * 1000);
    } else if (typeof expirationTimeParam === 'string') {
      expirationTime = new Date(expirationTimeParam);
    } else {
      throw new Parse.Error(
        Parse.Error.PUSH_MISCONFIGURED,
        body['expiration_time'] + ' is not valid time.'
      );
    }
    // Check expirationTime is valid or not, if it is not valid, expirationTime is NaN
    if (!isFinite(expirationTime)) {
      throw new Parse.Error(
        Parse.Error.PUSH_MISCONFIGURED,
        body['expiration_time'] + ' is not valid time.'
      );
    }
    return expirationTime.valueOf();
  }

  static getExpirationInterval(body = {}) {
    const hasExpirationInterval = body.hasOwnProperty('expiration_interval');
    if (!hasExpirationInterval) {
      return;
    }

    var expirationIntervalParam = body['expiration_interval'];
    if (
      typeof expirationIntervalParam !== 'number' ||
      expirationIntervalParam <= 0
    ) {
      throw new Parse.Error(
        Parse.Error.PUSH_MISCONFIGURED,
        `expiration_interval must be a number greater than 0`
      );
    }
    return expirationIntervalParam;
  }

  /**
   * Get push time from the request body.
   * @param {Object} request A request object
   * @returns {Number|undefined} The push time if it exists in the request
   */
  static getPushTime(body = {}) {
    var hasPushTime = body.hasOwnProperty('push_time');
    if (!hasPushTime) {
      return;
    }
    var pushTimeParam = body['push_time'];
    var date;
    var isLocalTime = true;

    if (typeof pushTimeParam === 'number') {
      date = new Date(pushTimeParam * 1000);
    } else if (typeof pushTimeParam === 'string') {
      isLocalTime = !PushController.pushTimeHasTimezoneComponent(pushTimeParam);
      date = new Date(pushTimeParam);
    } else {
      throw new Parse.Error(
        Parse.Error.PUSH_MISCONFIGURED,
        body['push_time'] + ' is not valid time.'
      );
    }
    // Check pushTime is valid or not, if it is not valid, pushTime is NaN
    if (!isFinite(date)) {
      throw new Parse.Error(
        Parse.Error.PUSH_MISCONFIGURED,
        body['push_time'] + ' is not valid time.'
      );
    }

    return {
      date,
      isLocalTime,
    };
  }

  /**
   * Checks if a ISO8601 formatted date contains a timezone component
   * @param pushTimeParam {string}
   * @returns {boolean}
   */
  static pushTimeHasTimezoneComponent(pushTimeParam: string): boolean {
    const offsetPattern = /(.+)([+-])\d\d:\d\d$/;
    return (
      pushTimeParam.indexOf('Z') === pushTimeParam.length - 1 || // 2007-04-05T12:30Z
      offsetPattern.test(pushTimeParam)
    ); // 2007-04-05T12:30.000+02:00, 2007-04-05T12:30.000-02:00
  }

  /**
   * Converts a date to ISO format in UTC time and strips the timezone if `isLocalTime` is true
   * @param date {Date}
   * @param isLocalTime {boolean}
   * @returns {string}
   */
  static formatPushTime({
    date,
    isLocalTime,
  }: {
    date: Date,
    isLocalTime: boolean,
  }) {
    if (isLocalTime) {
      // Strip 'Z'
      const isoString = date.toISOString();
      return isoString.substring(0, isoString.indexOf('Z'));
    }
    return date.toISOString();
  }
}

export default PushController;<|MERGE_RESOLUTION|>--- conflicted
+++ resolved
@@ -4,7 +4,7 @@
 import { master } from '../Auth';
 import { pushStatusHandler } from '../StatusHandler';
 import { applyDeviceTokenExists } from '../Push/utils';
-import { logger }               from '../logger';
+import { logger } from '../logger';
 
 export class PushController {
   sendPush(
@@ -91,14 +91,27 @@
       };
     }
     const pushStatus = pushStatusHandler(config);
-<<<<<<< HEAD
     return Promise.resolve()
       .then(() => {
         return pushStatus.setInitial(body, where);
       })
       .then(() => {
         onPushStatusSaved(pushStatus.objectId);
-        return badgeUpdate();
+        return badgeUpdate().catch(err => {
+          // add this to ignore badge update errors as default
+          if (config.stopOnBadgeUpdateError) throw err;
+          logger.info(
+            `Badge update error will be ignored for push status ${
+              pushStatus.objectId
+            }`
+          );
+          logger.info(
+            (err && err.stack && err.stack.toString()) ||
+              (err && err.message) ||
+              err.toString()
+          );
+          return Promise.resolve();
+        });
       })
       .then(() => {
         // Update audience lastUsed and timesUsed
@@ -119,35 +132,6 @@
           write.execute();
         }
         // Don't wait for the audience update promise to resolve.
-=======
-    return Promise.resolve().then(() => {
-      return pushStatus.setInitial(body, where);
-    }).then(() => {
-      onPushStatusSaved(pushStatus.objectId);
-      return badgeUpdate().catch(err => {
-        // add this to ignore badge update errors as default
-        if (config.stopOnBadgeUpdateError) throw err;
-        logger.info(`Badge update error will be ignored for push status ${pushStatus.objectId}`);
-        logger.info(err && err.stack && err.stack.toString() || err && err.message || err.toString());
-        return Promise.resolve();
-      });
-    }).then(() => {
-      // Update audience lastUsed and timesUsed
-      if (body.audience_id) {
-        const audienceId = body.audience_id;
-
-        var updateAudience = {
-          lastUsed: { __type: "Date", iso: new Date().toISOString() },
-          timesUsed: { __op: "Increment", "amount": 1 }
-        };
-        const write = new RestWrite(config, master(config), '_Audience', {objectId: audienceId}, updateAudience);
-        write.execute();
-      }
-      // Don't wait for the audience update promise to resolve.
-      return Promise.resolve();
-    }).then(() => {
-      if (body.hasOwnProperty('push_time') && config.hasPushScheduledSupport) {
->>>>>>> f8d6a450
         return Promise.resolve();
       })
       .then(() => {
