// A RestWrite encapsulates everything we need to run an operation
// that writes to the database.
// This could be either a "create" or an "update".

var SchemaController = require('./Controllers/SchemaController');
var deepcopy = require('deepcopy');

const Auth = require('./Auth');
var cryptoUtils = require('./cryptoUtils');
var passwordCrypto = require('./password');
var Parse = require('parse/node');
var triggers = require('./triggers');
var ClientSDK = require('./ClientSDK');
import RestQuery from './RestQuery';
import _ from 'lodash';
import logger from './logger';

// query and data are both provided in REST API format. So data
// types are encoded by plain old objects.
// If query is null, this is a "create" and the data in data should be
// created.
// Otherwise this is an "update" - the object matching the query
// should get updated with data.
// RestWrite will handle objectId, createdAt, and updatedAt for
// everything. It also knows to use triggers and special modifications
// for the _User class.
function RestWrite(
  config,
  auth,
  className,
  query,
  data,
  originalData,
  clientSDK,
  options
) {
  if (auth.isReadOnly) {
    throw new Parse.Error(
      Parse.Error.OPERATION_FORBIDDEN,
      'Cannot perform a write operation when using readOnlyMasterKey'
    );
  }
  this.config = config;
  this.auth = auth;
  this.className = className;
  this.clientSDK = clientSDK;
  this.storage = {};
  this.runOptions = {};
  this.context = {};

<<<<<<< HEAD
  const allowObjectId = options && options.allowObjectId === true;
  if (!query && data.objectId && !allowObjectId) {
    throw new Parse.Error(
      Parse.Error.INVALID_KEY_NAME,
      'objectId is an invalid field name.'
    );
  }
  if (!query && data.id) {
    throw new Parse.Error(
      Parse.Error.INVALID_KEY_NAME,
      'id is an invalid field name.'
    );
=======
  if (!query) {
    if (this.config.allowCustomObjectId) {
      if (
        Object.prototype.hasOwnProperty.call(data, 'objectId') &&
        !data.objectId
      ) {
        throw new Parse.Error(
          Parse.Error.MISSING_OBJECT_ID,
          'objectId must not be empty, null or undefined'
        );
      }
    } else {
      if (data.objectId) {
        throw new Parse.Error(
          Parse.Error.INVALID_KEY_NAME,
          'objectId is an invalid field name.'
        );
      }
      if (data.id) {
        throw new Parse.Error(
          Parse.Error.INVALID_KEY_NAME,
          'id is an invalid field name.'
        );
      }
    }
>>>>>>> 0fc811ad
  }

  // When the operation is complete, this.response may have several
  // fields.
  // response: the actual data to be returned
  // status: the http status code. if not present, treated like a 200
  // location: the location header. if not present, no location header
  this.response = null;

  // Processing this operation may mutate our data, so we operate on a
  // copy
  this.query = deepcopy(query);
  this.data = deepcopy(data);
  // We never change originalData, so we do not need a deep copy
  this.originalData = originalData;

  // The timestamp we'll use for this whole operation
  this.updatedAt = Parse._encode(new Date()).iso;

  // Shared SchemaController to be reused to reduce the number of loadSchema() calls per request
  // Once set the schemaData should be immutable
  this.validSchemaController = null;
}

// A convenient method to perform all the steps of processing the
// write, in order.
// Returns a promise for a {response, status, location} object.
// status and location are optional.
RestWrite.prototype.execute = function() {
  return Promise.resolve()
    .then(() => {
      return this.getUserAndRoleACL();
    })
    .then(() => {
      return this.validateClientClassCreation();
    })
    .then(() => {
      return this.handleInstallation();
    })
    .then(() => {
      return this.handleSession();
    })
    .then(() => {
      return this.validateAuthData();
    })
    .then(() => {
      return this.runBeforeSaveTrigger();
    })
    .then(() => {
      return this.deleteEmailResetTokenIfNeeded();
    })
    .then(() => {
      return this.validateSchema();
    })
    .then(schemaController => {
      this.validSchemaController = schemaController;
      return this.setRequiredFieldsIfNeeded();
    })
    .then(() => {
      return this.transformUser();
    })
    .then(() => {
      return this.expandFilesForExistingObjects();
    })
    .then(() => {
      return this.destroyDuplicatedSessions();
    })
    .then(() => {
      return this.runDatabaseOperation();
    })
    .then(() => {
      return this.createSessionTokenIfNeeded();
    })
    .then(() => {
      return this.handleFollowup();
    })
    .then(() => {
      return this.runAfterSaveTrigger();
    })
    .then(() => {
      return this.cleanUserAuthData();
    })
    .then(() => {
      return this.response;
    });
};

// Uses the Auth object to get the list of roles, adds the user id
RestWrite.prototype.getUserAndRoleACL = function() {
  if (this.auth.isMaster) {
    return Promise.resolve();
  }

  this.runOptions.acl = ['*'];

  if (this.auth.user) {
    return this.auth.getUserRoles().then(roles => {
      this.runOptions.acl = this.runOptions.acl.concat(roles, [
        this.auth.user.id,
      ]);
      return;
    });
  } else {
    return Promise.resolve();
  }
};

// Validates this operation against the allowClientClassCreation config.
RestWrite.prototype.validateClientClassCreation = function() {
  if (
    this.config.allowClientClassCreation === false &&
    !this.auth.isMaster &&
    SchemaController.systemClasses.indexOf(this.className) === -1
  ) {
    return this.config.database
      .loadSchema()
      .then(schemaController => schemaController.hasClass(this.className))
      .then(hasClass => {
        if (hasClass !== true) {
          throw new Parse.Error(
            Parse.Error.OPERATION_FORBIDDEN,
            'This user is not allowed to access ' +
              'non-existent class: ' +
              this.className
          );
        }
      });
  } else {
    return Promise.resolve();
  }
};

// Validates this operation against the schema.
RestWrite.prototype.validateSchema = function() {
  return this.config.database.validateObject(
    this.className,
    this.data,
    this.query,
    this.runOptions
  );
};

// Runs any beforeSave triggers against this operation.
// Any change leads to our data being mutated.
RestWrite.prototype.runBeforeSaveTrigger = function() {
  if (this.response) {
    return;
  }

  // Avoid doing any setup for triggers if there is no 'beforeSave' trigger for this class.
  if (
    !triggers.triggerExists(
      this.className,
      triggers.Types.beforeSave,
      this.config.applicationId
    )
  ) {
    return Promise.resolve();
  }

  // Cloud code gets a bit of extra data for its objects
  var extraData = { className: this.className };
  if (this.query && this.query.objectId) {
    extraData.objectId = this.query.objectId;
  }

  let originalObject = null;
  const updatedObject = this.buildUpdatedObject(extraData);
  if (this.query && this.query.objectId) {
    // This is an update for existing object.
    originalObject = triggers.inflate(extraData, this.originalData);
  }

  return Promise.resolve()
    .then(() => {
      // Before calling the trigger, validate the permissions for the save operation
      let databasePromise = null;
      if (this.query) {
        // Validate for updating
        databasePromise = this.config.database.update(
          this.className,
          this.query,
          this.data,
          this.runOptions,
          false,
          true
        );
      } else {
        // Validate for creating
        databasePromise = this.config.database.create(
          this.className,
          this.data,
          this.runOptions,
          true
        );
      }
      // In the case that there is no permission for the operation, it throws an error
      return databasePromise.then(result => {
        if (!result || result.length <= 0) {
          throw new Parse.Error(
            Parse.Error.OBJECT_NOT_FOUND,
            'Object not found.'
          );
        }
      });
    })
    .then(() => {
      return triggers.maybeRunTrigger(
        triggers.Types.beforeSave,
        this.auth,
        updatedObject,
        originalObject,
        this.config,
        this.context
      );
    })
    .then(response => {
      if (response && response.object) {
        this.storage.fieldsChangedByTrigger = _.reduce(
          response.object,
          (result, value, key) => {
            if (!_.isEqual(this.data[key], value)) {
              result.push(key);
            }
            return result;
          },
          []
        );
        this.data = response.object;
        // We should delete the objectId for an update write
        if (this.query && this.query.objectId) {
          delete this.data.objectId;
        }
      }
    });
};

RestWrite.prototype.runBeforeLoginTrigger = async function(userData) {
  // Avoid doing any setup for triggers if there is no 'beforeLogin' trigger
  if (
    !triggers.triggerExists(
      this.className,
      triggers.Types.beforeLogin,
      this.config.applicationId
    )
  ) {
    return;
  }

  // Cloud code gets a bit of extra data for its objects
  const extraData = { className: this.className };
  const user = triggers.inflate(extraData, userData);

  // no need to return a response
  await triggers.maybeRunTrigger(
    triggers.Types.beforeLogin,
    this.auth,
    user,
    null,
    this.config,
    this.context
  );
};

RestWrite.prototype.setRequiredFieldsIfNeeded = function() {
  if (this.data) {
    return this.validSchemaController.getAllClasses().then(allClasses => {
      const schema = allClasses.find(
        oneClass => oneClass.className === this.className
      );
      const setRequiredFieldIfNeeded = (fieldName, setDefault) => {
        if (
          this.data[fieldName] === undefined ||
          this.data[fieldName] === null ||
          this.data[fieldName] === '' ||
          (typeof this.data[fieldName] === 'object' &&
            this.data[fieldName].__op === 'Delete')
        ) {
          if (
            setDefault &&
            schema.fields[fieldName] &&
            schema.fields[fieldName].defaultValue !== null &&
            schema.fields[fieldName].defaultValue !== undefined &&
            (this.data[fieldName] === undefined ||
              (typeof this.data[fieldName] === 'object' &&
                this.data[fieldName].__op === 'Delete'))
          ) {
            this.data[fieldName] = schema.fields[fieldName].defaultValue;
            this.storage.fieldsChangedByTrigger =
              this.storage.fieldsChangedByTrigger || [];
            if (this.storage.fieldsChangedByTrigger.indexOf(fieldName) < 0) {
              this.storage.fieldsChangedByTrigger.push(fieldName);
            }
          } else if (
            schema.fields[fieldName] &&
            schema.fields[fieldName].required === true
          ) {
            throw new Parse.Error(
              Parse.Error.VALIDATION_ERROR,
              `${fieldName} is required`
            );
          }
        }
      };

      // Add default fields
      this.data.updatedAt = this.updatedAt;
      if (!this.query) {
        this.data.createdAt = this.updatedAt;

        // Only assign new objectId if we are creating new object
        if (!this.data.objectId) {
          this.data.objectId = cryptoUtils.newObjectId(
            this.config.objectIdSize
          );
        }
        if (schema) {
          Object.keys(schema.fields).forEach(fieldName => {
            setRequiredFieldIfNeeded(fieldName, true);
          });
        }
      } else if (schema) {
        Object.keys(this.data).forEach(fieldName => {
          setRequiredFieldIfNeeded(fieldName, false);
        });
      }
    });
  }
  return Promise.resolve();
};

// Transforms auth data for a user object.
// Does nothing if this isn't a user object.
// Returns a promise for when we're done if it can't finish this tick.
RestWrite.prototype.validateAuthData = function() {
  if (this.className !== '_User') {
    return;
  }

  if (!this.query && !this.data.authData) {
    if (
      typeof this.data.username !== 'string' ||
      _.isEmpty(this.data.username)
    ) {
      throw new Parse.Error(
        Parse.Error.USERNAME_MISSING,
        'bad or missing username'
      );
    }
    if (
      typeof this.data.password !== 'string' ||
      _.isEmpty(this.data.password)
    ) {
      throw new Parse.Error(
        Parse.Error.PASSWORD_MISSING,
        'password is required'
      );
    }
  }

  if (
    (this.data.authData && !Object.keys(this.data.authData).length) ||
    !Object.prototype.hasOwnProperty.call(this.data, 'authData')
  ) {
    // Handle saving authData to {} or if authData doesn't exist
    return;
  } else if (
    Object.prototype.hasOwnProperty.call(this.data, 'authData') &&
    !this.data.authData
  ) {
    // Handle saving authData to null
    throw new Parse.Error(
      Parse.Error.UNSUPPORTED_SERVICE,
      'This authentication method is unsupported.'
    );
  }

  var authData = this.data.authData;
  var providers = Object.keys(authData);
  if (providers.length > 0) {
    const canHandleAuthData = providers.reduce((canHandle, provider) => {
      var providerAuthData = authData[provider];
      var hasToken = providerAuthData && providerAuthData.id;
      return canHandle && (hasToken || providerAuthData == null);
    }, true);
    if (canHandleAuthData) {
      return this.handleAuthData(authData);
    }
  }
  throw new Parse.Error(
    Parse.Error.UNSUPPORTED_SERVICE,
    'This authentication method is unsupported.'
  );
};

RestWrite.prototype.handleAuthDataValidation = function(authData) {
  const validations = Object.keys(authData).map(provider => {
    if (authData[provider] === null) {
      return Promise.resolve();
    }
    const validateAuthData = this.config.authDataManager.getValidatorForProvider(
      provider
    );
    if (!validateAuthData) {
      throw new Parse.Error(
        Parse.Error.UNSUPPORTED_SERVICE,
        'This authentication method is unsupported.'
      );
    }
    return validateAuthData(authData[provider]);
  });
  return Promise.all(validations);
};

RestWrite.prototype.findUsersWithAuthData = function(authData) {
  const providers = Object.keys(authData);
  const query = providers
    .reduce((memo, provider) => {
      if (!authData[provider]) {
        return memo;
      }
      const queryKey = `authData.${provider}.id`;
      const query = {};
      query[queryKey] = authData[provider].id;
      memo.push(query);
      return memo;
    }, [])
    .filter(q => {
      return typeof q !== 'undefined';
    });

  let findPromise = Promise.resolve([]);
  if (query.length > 0) {
    findPromise = this.config.database.find(this.className, { $or: query }, {});
  }

  return findPromise;
};

RestWrite.prototype.filteredObjectsByACL = function(objects) {
  if (this.auth.isMaster) {
    return objects;
  }
  return objects.filter(object => {
    if (!object.ACL) {
      return true; // legacy users that have no ACL field on them
    }
    // Regular users that have been locked out.
    return object.ACL && Object.keys(object.ACL).length > 0;
  });
};

RestWrite.prototype.handleAuthData = function(authData) {
  let results;
  return this.findUsersWithAuthData(authData).then(async r => {
    results = this.filteredObjectsByACL(r);

    if (results.length == 1) {
      this.storage['authProvider'] = Object.keys(authData).join(',');

      const userResult = results[0];
      const mutatedAuthData = {};
      Object.keys(authData).forEach(provider => {
        const providerData = authData[provider];
        const userAuthData = userResult.authData[provider];
        if (!_.isEqual(providerData, userAuthData)) {
          mutatedAuthData[provider] = providerData;
        }
      });
      const hasMutatedAuthData = Object.keys(mutatedAuthData).length !== 0;
      let userId;
      if (this.query && this.query.objectId) {
        userId = this.query.objectId;
      } else if (this.auth && this.auth.user && this.auth.user.id) {
        userId = this.auth.user.id;
      }
      if (!userId || userId === userResult.objectId) {
        // no user making the call
        // OR the user making the call is the right one
        // Login with auth data
        delete results[0].password;

        // need to set the objectId first otherwise location has trailing undefined
        this.data.objectId = userResult.objectId;

        if (!this.query || !this.query.objectId) {
          // this a login call, no userId passed
          this.response = {
            response: userResult,
            location: this.location(),
          };
          // Run beforeLogin hook before storing any updates
          // to authData on the db; changes to userResult
          // will be ignored.
          await this.runBeforeLoginTrigger(deepcopy(userResult));
        }

        // If we didn't change the auth data, just keep going
        if (!hasMutatedAuthData) {
          return;
        }
        // We have authData that is updated on login
        // that can happen when token are refreshed,
        // We should update the token and let the user in
        // We should only check the mutated keys
        return this.handleAuthDataValidation(mutatedAuthData).then(async () => {
          // IF we have a response, we'll skip the database operation / beforeSave / afterSave etc...
          // we need to set it up there.
          // We are supposed to have a response only on LOGIN with authData, so we skip those
          // If we're not logging in, but just updating the current user, we can safely skip that part
          if (this.response) {
            // Assign the new authData in the response
            Object.keys(mutatedAuthData).forEach(provider => {
              this.response.response.authData[provider] =
                mutatedAuthData[provider];
            });

            // Run the DB update directly, as 'master'
            // Just update the authData part
            // Then we're good for the user, early exit of sorts
            return this.config.database.update(
              this.className,
              { objectId: this.data.objectId },
              { authData: mutatedAuthData },
              {}
            );
          }
        });
      } else if (userId) {
        // Trying to update auth data but users
        // are different
        if (userResult.objectId !== userId) {
          throw new Parse.Error(
            Parse.Error.ACCOUNT_ALREADY_LINKED,
            'this auth is already used'
          );
        }
        // No auth data was mutated, just keep going
        if (!hasMutatedAuthData) {
          return;
        }
      }
    }
    return this.handleAuthDataValidation(authData).then(() => {
      if (results.length > 1) {
        // More than 1 user with the passed id's
        throw new Parse.Error(
          Parse.Error.ACCOUNT_ALREADY_LINKED,
          'this auth is already used'
        );
      }
    });
  });
};

// The non-third-party parts of User transformation
RestWrite.prototype.transformUser = function() {
  var promise = Promise.resolve();

  if (this.className !== '_User') {
    return promise;
  }

  if (!this.auth.isMaster && 'emailVerified' in this.data) {
    const error = `Clients aren't allowed to manually update email verification.`;
    throw new Parse.Error(Parse.Error.OPERATION_FORBIDDEN, error);
  }

  // Do not cleanup session if objectId is not set
  if (this.query && this.objectId()) {
    // If we're updating a _User object, we need to clear out the cache for that user. Find all their
    // session tokens, and remove them from the cache.
    promise = new RestQuery(this.config, Auth.master(this.config), '_Session', {
      user: {
        __type: 'Pointer',
        className: '_User',
        objectId: this.objectId(),
      },
    })
      .execute()
      .then(results => {
        results.results.forEach(session =>
          this.config.cacheController.user.del(session.sessionToken)
        );
      });
  }

  return promise
    .then(() => {
      // Transform the password
      if (this.data.password === undefined) {
        // ignore only if undefined. should proceed if empty ('')
        return Promise.resolve();
      }

      if (this.query) {
        this.storage['clearSessions'] = true;
        // Generate a new session only if the user requested
        if (!this.auth.isMaster) {
          this.storage['generateNewSession'] = true;
        }
      }

      return this._validatePasswordPolicy().then(() => {
        return passwordCrypto.hash(this.data.password).then(hashedPassword => {
          this.data._hashed_password = hashedPassword;
          delete this.data.password;
        });
      });
    })
    .then(() => {
      return this._validateUserName();
    })
    .then(() => {
      return this._validateEmail();
    });
};

RestWrite.prototype._validateUserName = function() {
  // Check for username uniqueness
  if (!this.data.username) {
    if (!this.query) {
      this.data.username = cryptoUtils.randomString(25);
      this.responseShouldHaveUsername = true;
    }
    return Promise.resolve();
  }
  // We need to a find to check for duplicate username in case they are missing the unique index on usernames
  // TODO: Check if there is a unique index, and if so, skip this query.
  return this.config.database
    .find(
      this.className,
      { username: this.data.username, objectId: { $ne: this.objectId() } },
      { limit: 1 },
      {},
      this.validSchemaController
    )
    .then(results => {
      if (results.length > 0) {
        throw new Parse.Error(
          Parse.Error.USERNAME_TAKEN,
          'Account already exists for this username.'
        );
      }
      return;
    });
};

RestWrite.prototype._validateEmail = function() {
  if (!this.data.email || this.data.email.__op === 'Delete') {
    return Promise.resolve();
  }
  // Validate basic email address format
  if (!this.data.email.match(/^.+@.+$/)) {
    return Promise.reject(
      new Parse.Error(
        Parse.Error.INVALID_EMAIL_ADDRESS,
        'Email address format is invalid.'
      )
    );
  }
  // Same problem for email as above for username
  return this.config.database
    .find(
      this.className,
      { email: this.data.email, objectId: { $ne: this.objectId() } },
      { limit: 1 },
      {},
      this.validSchemaController
    )
    .then(results => {
      if (results.length > 0) {
        throw new Parse.Error(
          Parse.Error.EMAIL_TAKEN,
          'Account already exists for this email address.'
        );
      }
      if (
        !this.data.authData ||
        !Object.keys(this.data.authData).length ||
        (Object.keys(this.data.authData).length === 1 &&
          Object.keys(this.data.authData)[0] === 'anonymous')
      ) {
        // We updated the email, send a new validation
        this.storage['sendVerificationEmail'] = true;
        this.config.userController.setEmailVerifyToken(this.data);
      }
    });
};

RestWrite.prototype._validatePasswordPolicy = function() {
  if (!this.config.passwordPolicy) return Promise.resolve();
  return this._validatePasswordRequirements().then(() => {
    return this._validatePasswordHistory();
  });
};

RestWrite.prototype._validatePasswordRequirements = function() {
  // check if the password conforms to the defined password policy if configured
  // If we specified a custom error in our configuration use it.
  // Example: "Passwords must include a Capital Letter, Lowercase Letter, and a number."
  //
  // This is especially useful on the generic "password reset" page,
  // as it allows the programmer to communicate specific requirements instead of:
  // a. making the user guess whats wrong
  // b. making a custom password reset page that shows the requirements
  const policyError = this.config.passwordPolicy.validationError
    ? this.config.passwordPolicy.validationError
    : 'Password does not meet the Password Policy requirements.';
  const containsUsernameError = 'Password cannot contain your username.';

  // check whether the password meets the password strength requirements
  if (
    (this.config.passwordPolicy.patternValidator &&
      !this.config.passwordPolicy.patternValidator(this.data.password)) ||
    (this.config.passwordPolicy.validatorCallback &&
      !this.config.passwordPolicy.validatorCallback(this.data.password))
  ) {
    return Promise.reject(
      new Parse.Error(Parse.Error.VALIDATION_ERROR, policyError)
    );
  }

  // check whether password contain username
  if (this.config.passwordPolicy.doNotAllowUsername === true) {
    if (this.data.username) {
      // username is not passed during password reset
      if (this.data.password.indexOf(this.data.username) >= 0)
        return Promise.reject(
          new Parse.Error(Parse.Error.VALIDATION_ERROR, containsUsernameError)
        );
    } else {
      // retrieve the User object using objectId during password reset
      return this.config.database
        .find('_User', { objectId: this.objectId() })
        .then(results => {
          if (results.length != 1) {
            throw undefined;
          }
          if (this.data.password.indexOf(results[0].username) >= 0)
            return Promise.reject(
              new Parse.Error(
                Parse.Error.VALIDATION_ERROR,
                containsUsernameError
              )
            );
          return Promise.resolve();
        });
    }
  }
  return Promise.resolve();
};

RestWrite.prototype._validatePasswordHistory = function() {
  // check whether password is repeating from specified history
  if (this.query && this.config.passwordPolicy.maxPasswordHistory) {
    return this.config.database
      .find(
        '_User',
        { objectId: this.objectId() },
        { keys: ['_password_history', '_hashed_password'] }
      )
      .then(results => {
        if (results.length != 1) {
          throw undefined;
        }
        const user = results[0];
        let oldPasswords = [];
        if (user._password_history)
          oldPasswords = _.take(
            user._password_history,
            this.config.passwordPolicy.maxPasswordHistory - 1
          );
        oldPasswords.push(user.password);
        const newPassword = this.data.password;
        // compare the new password hash with all old password hashes
        const promises = oldPasswords.map(function(hash) {
          return passwordCrypto.compare(newPassword, hash).then(result => {
            if (result)
              // reject if there is a match
              return Promise.reject('REPEAT_PASSWORD');
            return Promise.resolve();
          });
        });
        // wait for all comparisons to complete
        return Promise.all(promises)
          .then(() => {
            return Promise.resolve();
          })
          .catch(err => {
            if (err === 'REPEAT_PASSWORD')
              // a match was found
              return Promise.reject(
                new Parse.Error(
                  Parse.Error.VALIDATION_ERROR,
                  `New password should not be the same as last ${this.config.passwordPolicy.maxPasswordHistory} passwords.`
                )
              );
            throw err;
          });
      });
  }
  return Promise.resolve();
};

RestWrite.prototype.createSessionTokenIfNeeded = function() {
  if (this.className !== '_User') {
    return;
  }
  // Don't generate session for updating user (this.query is set) unless authData exists
  if (this.query && !this.data.authData) {
    return;
  }
  // Don't generate new sessionToken if linking via sessionToken
  if (this.auth.user && this.data.authData) {
    return;
  }
  if (
    !this.storage['authProvider'] && // signup call, with
    this.config.preventLoginWithUnverifiedEmail && // no login without verification
    this.config.verifyUserEmails
  ) {
    // verification is on
    return; // do not create the session token in that case!
  }
  return this.createSessionToken();
};

RestWrite.prototype.createSessionToken = async function() {
  // cloud installationId from Cloud Code,
  // never create session tokens from there.
  if (this.auth.installationId && this.auth.installationId === 'cloud') {
    return;
  }

  const { sessionData, createSession } = Auth.createSession(this.config, {
    userId: this.objectId(),
    createdWith: {
      action: this.storage['authProvider'] ? 'login' : 'signup',
      authProvider: this.storage['authProvider'] || 'password',
    },
    installationId: this.auth.installationId,
  });

  if (this.response && this.response.response) {
    this.response.response.sessionToken = sessionData.sessionToken;
  }

  return createSession();
};

// Delete email reset tokens if user is changing password or email.
RestWrite.prototype.deleteEmailResetTokenIfNeeded = function() {
  if (this.className !== '_User' || this.query === null) {
    // null query means create
    return;
  }

  if ('password' in this.data || 'email' in this.data) {
    const addOps = {
      _perishable_token: { __op: 'Delete' },
      _perishable_token_expires_at: { __op: 'Delete' },
    };
    this.data = Object.assign(this.data, addOps);
  }
};

RestWrite.prototype.destroyDuplicatedSessions = function() {
  // Only for _Session, and at creation time
  if (this.className != '_Session' || this.query) {
    return;
  }
  // Destroy the sessions in 'Background'
  const { user, installationId, sessionToken } = this.data;
  if (!user || !installationId) {
    return;
  }
  if (!user.objectId) {
    return;
  }
  this.config.database.destroy(
    '_Session',
    {
      user,
      installationId,
      sessionToken: { $ne: sessionToken },
    },
    {},
    this.validSchemaController
  );
};

// Handles any followup logic
RestWrite.prototype.handleFollowup = function() {
  if (
    this.storage &&
    this.storage['clearSessions'] &&
    this.config.revokeSessionOnPasswordReset
  ) {
    var sessionQuery = {
      user: {
        __type: 'Pointer',
        className: '_User',
        objectId: this.objectId(),
      },
    };
    delete this.storage['clearSessions'];
    return this.config.database
      .destroy('_Session', sessionQuery)
      .then(this.handleFollowup.bind(this));
  }

  if (this.storage && this.storage['generateNewSession']) {
    delete this.storage['generateNewSession'];
    return this.createSessionToken().then(this.handleFollowup.bind(this));
  }

  if (this.storage && this.storage['sendVerificationEmail']) {
    delete this.storage['sendVerificationEmail'];
    // Fire and forget!
    this.config.userController.sendVerificationEmail(this.data);
    return this.handleFollowup.bind(this);
  }
};

// Handles the _Session class specialness.
// Does nothing if this isn't an _Session object.
RestWrite.prototype.handleSession = function() {
  if (this.response || this.className !== '_Session') {
    return;
  }

  if (!this.auth.user && !this.auth.isMaster) {
    throw new Parse.Error(
      Parse.Error.INVALID_SESSION_TOKEN,
      'Session token required.'
    );
  }

  // TODO: Verify proper error to throw
  if (this.data.ACL) {
    throw new Parse.Error(
      Parse.Error.INVALID_KEY_NAME,
      'Cannot set ' + 'ACL on a Session.'
    );
  }

  if (this.query) {
    if (
      this.data.user &&
      !this.auth.isMaster &&
      this.data.user.objectId != this.auth.user.id
    ) {
      throw new Parse.Error(Parse.Error.INVALID_KEY_NAME);
    } else if (this.data.installationId) {
      throw new Parse.Error(Parse.Error.INVALID_KEY_NAME);
    } else if (this.data.sessionToken) {
      throw new Parse.Error(Parse.Error.INVALID_KEY_NAME);
    }
  }

  if (!this.query && !this.auth.isMaster) {
    const additionalSessionData = {};
    for (var key in this.data) {
      if (key === 'objectId' || key === 'user') {
        continue;
      }
      additionalSessionData[key] = this.data[key];
    }

    const { sessionData, createSession } = Auth.createSession(this.config, {
      userId: this.auth.user.id,
      createdWith: {
        action: 'create',
      },
      additionalSessionData,
    });

    return createSession().then(results => {
      if (!results.response) {
        throw new Parse.Error(
          Parse.Error.INTERNAL_SERVER_ERROR,
          'Error creating session.'
        );
      }
      sessionData['objectId'] = results.response['objectId'];
      this.response = {
        status: 201,
        location: results.location,
        response: sessionData,
      };
    });
  }
};

// Handles the _Installation class specialness.
// Does nothing if this isn't an installation object.
// If an installation is found, this can mutate this.query and turn a create
// into an update.
// Returns a promise for when we're done if it can't finish this tick.
RestWrite.prototype.handleInstallation = function() {
  if (this.response || this.className !== '_Installation') {
    return;
  }

  if (
    !this.query &&
    !this.data.deviceToken &&
    !this.data.installationId &&
    !this.auth.installationId
  ) {
    throw new Parse.Error(
      135,
      'at least one ID field (deviceToken, installationId) ' +
        'must be specified in this operation'
    );
  }

  // If the device token is 64 characters long, we assume it is for iOS
  // and lowercase it.
  if (this.data.deviceToken && this.data.deviceToken.length == 64) {
    this.data.deviceToken = this.data.deviceToken.toLowerCase();
  }

  // We lowercase the installationId if present
  if (this.data.installationId) {
    this.data.installationId = this.data.installationId.toLowerCase();
  }

  let installationId = this.data.installationId;

  // If data.installationId is not set and we're not master, we can lookup in auth
  if (!installationId && !this.auth.isMaster) {
    installationId = this.auth.installationId;
  }

  if (installationId) {
    installationId = installationId.toLowerCase();
  }

  // Updating _Installation but not updating anything critical
  if (
    this.query &&
    !this.data.deviceToken &&
    !installationId &&
    !this.data.deviceType
  ) {
    return;
  }

  var promise = Promise.resolve();

  var idMatch; // Will be a match on either objectId or installationId
  var objectIdMatch;
  var installationIdMatch;
  var deviceTokenMatches = [];

  // Instead of issuing 3 reads, let's do it with one OR.
  const orQueries = [];
  if (this.query && this.query.objectId) {
    orQueries.push({
      objectId: this.query.objectId,
    });
  }
  if (installationId) {
    orQueries.push({
      installationId: installationId,
    });
  }
  if (this.data.deviceToken) {
    orQueries.push({ deviceToken: this.data.deviceToken });
  }

  if (orQueries.length == 0) {
    return;
  }

  promise = promise
    .then(() => {
      return this.config.database.find(
        '_Installation',
        {
          $or: orQueries,
        },
        {}
      );
    })
    .then(results => {
      results.forEach(result => {
        if (
          this.query &&
          this.query.objectId &&
          result.objectId == this.query.objectId
        ) {
          objectIdMatch = result;
        }
        if (result.installationId == installationId) {
          installationIdMatch = result;
        }
        if (result.deviceToken == this.data.deviceToken) {
          deviceTokenMatches.push(result);
        }
      });

      // Sanity checks when running a query
      if (this.query && this.query.objectId) {
        if (!objectIdMatch) {
          throw new Parse.Error(
            Parse.Error.OBJECT_NOT_FOUND,
            'Object not found for update.'
          );
        }
        if (
          this.data.installationId &&
          objectIdMatch.installationId &&
          this.data.installationId !== objectIdMatch.installationId
        ) {
          throw new Parse.Error(
            136,
            'installationId may not be changed in this ' + 'operation'
          );
        }
        if (
          this.data.deviceToken &&
          objectIdMatch.deviceToken &&
          this.data.deviceToken !== objectIdMatch.deviceToken &&
          !this.data.installationId &&
          !objectIdMatch.installationId
        ) {
          throw new Parse.Error(
            136,
            'deviceToken may not be changed in this ' + 'operation'
          );
        }
        if (
          this.data.deviceType &&
          this.data.deviceType &&
          this.data.deviceType !== objectIdMatch.deviceType
        ) {
          throw new Parse.Error(
            136,
            'deviceType may not be changed in this ' + 'operation'
          );
        }
      }

      if (this.query && this.query.objectId && objectIdMatch) {
        idMatch = objectIdMatch;
      }

      if (installationId && installationIdMatch) {
        idMatch = installationIdMatch;
      }
      // need to specify deviceType only if it's new
      if (!this.query && !this.data.deviceType && !idMatch) {
        throw new Parse.Error(
          135,
          'deviceType must be specified in this operation'
        );
      }
    })
    .then(() => {
      if (!idMatch) {
        if (!deviceTokenMatches.length) {
          return;
        } else if (
          deviceTokenMatches.length == 1 &&
          (!deviceTokenMatches[0]['installationId'] || !installationId)
        ) {
          // Single match on device token but none on installationId, and either
          // the passed object or the match is missing an installationId, so we
          // can just return the match.
          return deviceTokenMatches[0]['objectId'];
        } else if (!this.data.installationId) {
          throw new Parse.Error(
            132,
            'Must specify installationId when deviceToken ' +
              'matches multiple Installation objects'
          );
        } else {
          // Multiple device token matches and we specified an installation ID,
          // or a single match where both the passed and matching objects have
          // an installation ID. Try cleaning out old installations that match
          // the deviceToken, and return nil to signal that a new object should
          // be created.
          var delQuery = {
            deviceToken: this.data.deviceToken,
            installationId: {
              $ne: installationId,
            },
          };
          if (this.data.appIdentifier) {
            delQuery['appIdentifier'] = this.data.appIdentifier;
          }
          this.config.database.destroy('_Installation', delQuery).catch(err => {
            if (err.code == Parse.Error.OBJECT_NOT_FOUND) {
              // no deletions were made. Can be ignored.
              return;
            }
            // rethrow the error
            throw err;
          });
          return;
        }
      } else {
        if (
          deviceTokenMatches.length == 1 &&
          !deviceTokenMatches[0]['installationId']
        ) {
          // Exactly one device token match and it doesn't have an installation
          // ID. This is the one case where we want to merge with the existing
          // object.
          const delQuery = { objectId: idMatch.objectId };
          return this.config.database
            .destroy('_Installation', delQuery)
            .then(() => {
              return deviceTokenMatches[0]['objectId'];
            })
            .catch(err => {
              if (err.code == Parse.Error.OBJECT_NOT_FOUND) {
                // no deletions were made. Can be ignored
                return;
              }
              // rethrow the error
              throw err;
            });
        } else {
          if (
            this.data.deviceToken &&
            idMatch.deviceToken != this.data.deviceToken
          ) {
            // We're setting the device token on an existing installation, so
            // we should try cleaning out old installations that match this
            // device token.
            const delQuery = {
              deviceToken: this.data.deviceToken,
            };
            // We have a unique install Id, use that to preserve
            // the interesting installation
            if (this.data.installationId) {
              delQuery['installationId'] = {
                $ne: this.data.installationId,
              };
            } else if (
              idMatch.objectId &&
              this.data.objectId &&
              idMatch.objectId == this.data.objectId
            ) {
              // we passed an objectId, preserve that instalation
              delQuery['objectId'] = {
                $ne: idMatch.objectId,
              };
            } else {
              // What to do here? can't really clean up everything...
              return idMatch.objectId;
            }
            if (this.data.appIdentifier) {
              delQuery['appIdentifier'] = this.data.appIdentifier;
            }
            this.config.database
              .destroy('_Installation', delQuery)
              .catch(err => {
                if (err.code == Parse.Error.OBJECT_NOT_FOUND) {
                  // no deletions were made. Can be ignored.
                  return;
                }
                // rethrow the error
                throw err;
              });
          }
          // In non-merge scenarios, just return the installation match id
          return idMatch.objectId;
        }
      }
    })
    .then(objId => {
      if (objId) {
        this.query = { objectId: objId };
        delete this.data.objectId;
        delete this.data.createdAt;
      }
      // TODO: Validate ops (add/remove on channels, $inc on badge, etc.)
    });
  return promise;
};

// If we short-circuted the object response - then we need to make sure we expand all the files,
// since this might not have a query, meaning it won't return the full result back.
// TODO: (nlutsenko) This should die when we move to per-class based controllers on _Session/_User
RestWrite.prototype.expandFilesForExistingObjects = function() {
  // Check whether we have a short-circuited response - only then run expansion.
  if (this.response && this.response.response) {
    this.config.filesController.expandFilesInObject(
      this.config,
      this.response.response
    );
  }
};

RestWrite.prototype.runDatabaseOperation = function() {
  if (this.response) {
    return;
  }

  if (this.className === '_Role') {
    this.config.cacheController.role.clear();
  }

  if (
    this.className === '_User' &&
    this.query &&
    this.auth.isUnauthenticated()
  ) {
    throw new Parse.Error(
      Parse.Error.SESSION_MISSING,
      `Cannot modify user ${this.query.objectId}.`
    );
  }

  if (this.className === '_Product' && this.data.download) {
    this.data.downloadName = this.data.download.name;
  }

  // TODO: Add better detection for ACL, ensuring a user can't be locked from
  //       their own user record.
  if (this.data.ACL && this.data.ACL['*unresolved']) {
    throw new Parse.Error(Parse.Error.INVALID_ACL, 'Invalid ACL.');
  }

  if (this.query) {
    // Force the user to not lockout
    // Matched with parse.com
    if (
      this.className === '_User' &&
      this.data.ACL &&
      this.auth.isMaster !== true
    ) {
      this.data.ACL[this.query.objectId] = { read: true, write: true };
    }
    // update password timestamp if user password is being changed
    if (
      this.className === '_User' &&
      this.data._hashed_password &&
      this.config.passwordPolicy &&
      this.config.passwordPolicy.maxPasswordAge
    ) {
      this.data._password_changed_at = Parse._encode(new Date());
    }
    // Ignore createdAt when update
    delete this.data.createdAt;

    let defer = Promise.resolve();
    // if password history is enabled then save the current password to history
    if (
      this.className === '_User' &&
      this.data._hashed_password &&
      this.config.passwordPolicy &&
      this.config.passwordPolicy.maxPasswordHistory
    ) {
      defer = this.config.database
        .find(
          '_User',
          { objectId: this.objectId() },
          { keys: ['_password_history', '_hashed_password'] }
        )
        .then(results => {
          if (results.length != 1) {
            throw undefined;
          }
          const user = results[0];
          let oldPasswords = [];
          if (user._password_history) {
            oldPasswords = _.take(
              user._password_history,
              this.config.passwordPolicy.maxPasswordHistory
            );
          }
          //n-1 passwords go into history including last password
          while (
            oldPasswords.length >
            Math.max(0, this.config.passwordPolicy.maxPasswordHistory - 2)
          ) {
            oldPasswords.shift();
          }
          oldPasswords.push(user.password);
          this.data._password_history = oldPasswords;
        });
    }

    return defer.then(() => {
      // Run an update
      return this.config.database
        .update(
          this.className,
          this.query,
          this.data,
          this.runOptions,
          false,
          false,
          this.validSchemaController
        )
        .then(response => {
          response.updatedAt = this.updatedAt;
          this._updateResponseWithData(response, this.data);
          this.response = { response };
        });
    });
  } else {
    // Set the default ACL and password timestamp for the new _User
    if (this.className === '_User') {
      var ACL = this.data.ACL;
      // default public r/w ACL
      if (!ACL) {
        ACL = {};
        ACL['*'] = { read: true, write: false };
      }
      // make sure the user is not locked down
      ACL[this.data.objectId] = { read: true, write: true };
      this.data.ACL = ACL;
      // password timestamp to be used when password expiry policy is enforced
      if (
        this.config.passwordPolicy &&
        this.config.passwordPolicy.maxPasswordAge
      ) {
        this.data._password_changed_at = Parse._encode(new Date());
      }
    }

    // Run a create
    return this.config.database
      .create(
        this.className,
        this.data,
        this.runOptions,
        false,
        this.validSchemaController
      )
      .catch(error => {
        if (
          this.className !== '_User' ||
          error.code !== Parse.Error.DUPLICATE_VALUE
        ) {
          throw error;
        }

        // Quick check, if we were able to infer the duplicated field name
        if (
          error &&
          error.userInfo &&
          error.userInfo.duplicated_field === 'username'
        ) {
          throw new Parse.Error(
            Parse.Error.USERNAME_TAKEN,
            'Account already exists for this username.'
          );
        }

        if (
          error &&
          error.userInfo &&
          error.userInfo.duplicated_field === 'email'
        ) {
          throw new Parse.Error(
            Parse.Error.EMAIL_TAKEN,
            'Account already exists for this email address.'
          );
        }

        // If this was a failed user creation due to username or email already taken, we need to
        // check whether it was username or email and return the appropriate error.
        // Fallback to the original method
        // TODO: See if we can later do this without additional queries by using named indexes.
        return this.config.database
          .find(
            this.className,
            {
              username: this.data.username,
              objectId: { $ne: this.objectId() },
            },
            { limit: 1 }
          )
          .then(results => {
            if (results.length > 0) {
              throw new Parse.Error(
                Parse.Error.USERNAME_TAKEN,
                'Account already exists for this username.'
              );
            }
            return this.config.database.find(
              this.className,
              { email: this.data.email, objectId: { $ne: this.objectId() } },
              { limit: 1 }
            );
          })
          .then(results => {
            if (results.length > 0) {
              throw new Parse.Error(
                Parse.Error.EMAIL_TAKEN,
                'Account already exists for this email address.'
              );
            }
            throw new Parse.Error(
              Parse.Error.DUPLICATE_VALUE,
              'A duplicate value for a field with unique values was provided'
            );
          });
      })
      .then(response => {
        response.objectId = this.data.objectId;
        response.createdAt = this.data.createdAt;

        if (this.responseShouldHaveUsername) {
          response.username = this.data.username;
        }
        this._updateResponseWithData(response, this.data);
        this.response = {
          status: 201,
          response,
          location: this.location(),
        };
      });
  }
};

// Returns nothing - doesn't wait for the trigger.
RestWrite.prototype.runAfterSaveTrigger = function() {
  if (!this.response || !this.response.response) {
    return;
  }

  // Avoid doing any setup for triggers if there is no 'afterSave' trigger for this class.
  const hasAfterSaveHook = triggers.triggerExists(
    this.className,
    triggers.Types.afterSave,
    this.config.applicationId
  );
  const hasLiveQuery = this.config.liveQueryController.hasLiveQuery(
    this.className
  );
  if (!hasAfterSaveHook && !hasLiveQuery) {
    return Promise.resolve();
  }

  var extraData = { className: this.className };
  if (this.query && this.query.objectId) {
    extraData.objectId = this.query.objectId;
  }

  // Build the original object, we only do this for a update write.
  let originalObject;
  if (this.query && this.query.objectId) {
    originalObject = triggers.inflate(extraData, this.originalData);
  }

  // Build the inflated object, different from beforeSave, originalData is not empty
  // since developers can change data in the beforeSave.
  const updatedObject = this.buildUpdatedObject(extraData);
  updatedObject._handleSaveResponse(
    this.response.response,
    this.response.status || 200
  );

  this.config.database.loadSchema().then(schemaController => {
    // Notifiy LiveQueryServer if possible
    const perms = schemaController.getClassLevelPermissions(
      updatedObject.className
    );
    this.config.liveQueryController.onAfterSave(
      updatedObject.className,
      updatedObject,
      originalObject,
      perms
    );
  });

  // Run afterSave trigger
  return triggers
    .maybeRunTrigger(
      triggers.Types.afterSave,
      this.auth,
      updatedObject,
      originalObject,
      this.config,
      this.context
    )
    .then(result => {
      if (result && typeof result === 'object') {
        this.response.response = result;
      }
    })
    .catch(function(err) {
      logger.warn('afterSave caught an error', err);
    });
};

// A helper to figure out what location this operation happens at.
RestWrite.prototype.location = function() {
  var middle =
    this.className === '_User' ? '/users/' : '/classes/' + this.className + '/';
  return this.config.mount + middle + this.data.objectId;
};

// A helper to get the object id for this operation.
// Because it could be either on the query or on the data
RestWrite.prototype.objectId = function() {
  return this.data.objectId || this.query.objectId;
};

// Returns a copy of the data and delete bad keys (_auth_data, _hashed_password...)
RestWrite.prototype.sanitizedData = function() {
  const data = Object.keys(this.data).reduce((data, key) => {
    // Regexp comes from Parse.Object.prototype.validate
    if (!/^[A-Za-z][0-9A-Za-z_]*$/.test(key)) {
      delete data[key];
    }
    return data;
  }, deepcopy(this.data));
  return Parse._decode(undefined, data);
};

// Returns an updated copy of the object
RestWrite.prototype.buildUpdatedObject = function(extraData) {
  const updatedObject = triggers.inflate(extraData, this.originalData);
  Object.keys(this.data).reduce(function(data, key) {
    if (key.indexOf('.') > 0) {
      // subdocument key with dot notation ('x.y':v => 'x':{'y':v})
      const splittedKey = key.split('.');
      const parentProp = splittedKey[0];
      let parentVal = updatedObject.get(parentProp);
      if (typeof parentVal !== 'object') {
        parentVal = {};
      }
      parentVal[splittedKey[1]] = data[key];
      updatedObject.set(parentProp, parentVal);
      delete data[key];
    }
    return data;
  }, deepcopy(this.data));

  updatedObject.set(this.sanitizedData());
  return updatedObject;
};

RestWrite.prototype.cleanUserAuthData = function() {
  if (this.response && this.response.response && this.className === '_User') {
    const user = this.response.response;
    if (user.authData) {
      Object.keys(user.authData).forEach(provider => {
        if (user.authData[provider] === null) {
          delete user.authData[provider];
        }
      });
      if (Object.keys(user.authData).length == 0) {
        delete user.authData;
      }
    }
  }
};

RestWrite.prototype._updateResponseWithData = function(response, data) {
  if (_.isEmpty(this.storage.fieldsChangedByTrigger)) {
    return response;
  }
  const clientSupportsDelete = ClientSDK.supportsForwardDelete(this.clientSDK);
  this.storage.fieldsChangedByTrigger.forEach(fieldName => {
    const dataValue = data[fieldName];

    if (!Object.prototype.hasOwnProperty.call(response, fieldName)) {
      response[fieldName] = dataValue;
    }

    // Strips operations from responses
    if (response[fieldName] && response[fieldName].__op) {
      delete response[fieldName];
      if (clientSupportsDelete && dataValue.__op == 'Delete') {
        response[fieldName] = dataValue;
      }
    }
  });
  return response;
};

export default RestWrite;
module.exports = RestWrite;<|MERGE_RESOLUTION|>--- conflicted
+++ resolved
@@ -31,8 +31,7 @@
   query,
   data,
   originalData,
-  clientSDK,
-  options
+  clientSDK
 ) {
   if (auth.isReadOnly) {
     throw new Parse.Error(
@@ -48,20 +47,6 @@
   this.runOptions = {};
   this.context = {};
 
-<<<<<<< HEAD
-  const allowObjectId = options && options.allowObjectId === true;
-  if (!query && data.objectId && !allowObjectId) {
-    throw new Parse.Error(
-      Parse.Error.INVALID_KEY_NAME,
-      'objectId is an invalid field name.'
-    );
-  }
-  if (!query && data.id) {
-    throw new Parse.Error(
-      Parse.Error.INVALID_KEY_NAME,
-      'id is an invalid field name.'
-    );
-=======
   if (!query) {
     if (this.config.allowCustomObjectId) {
       if (
@@ -87,7 +72,6 @@
         );
       }
     }
->>>>>>> 0fc811ad
   }
 
   // When the operation is complete, this.response may have several
