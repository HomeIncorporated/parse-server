--- conflicted
+++ resolved
@@ -1077,28 +1077,18 @@
 
   createIndex(className: string, index: any) {
     return this._adaptiveCollection(className)
-<<<<<<< HEAD
-      .then((collection) => collection._mongoCollection.createIndex(index))
-      .catch((err) => this.handleError(err));
-=======
       .then(collection =>
         collection._mongoCollection.createIndex(index, { background: true })
       )
       .catch(err => this.handleError(err));
->>>>>>> 2afbd6c4
   }
 
   createIndexes(className: string, indexes: any) {
     return this._adaptiveCollection(className)
-<<<<<<< HEAD
-      .then((collection) => collection._mongoCollection.createIndexes(indexes))
-      .catch((err) => this.handleError(err));
-=======
       .then(collection =>
         collection._mongoCollection.createIndexes(indexes, { background: true })
       )
       .catch(err => this.handleError(err));
->>>>>>> 2afbd6c4
   }
 
   createIndexesIfNeeded(className: string, fieldName: string, type: any) {
