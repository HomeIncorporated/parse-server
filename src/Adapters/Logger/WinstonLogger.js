import winston, { format } from 'winston';
import fs from 'fs';
import path from 'path';
import DailyRotateFile from 'winston-daily-rotate-file';
import _ from 'lodash';
import defaults from '../../defaults';

const logger = winston.createLogger();

function configureTransports(options) {
  const transports = [];
  if (options) {
    const silent = options.silent;
    delete options.silent;

<<<<<<< HEAD
    if (!_.isNil(options.dirname)) {
      const parseServer = new DailyRotateFile(
        Object.assign(
          {
            filename: 'parse-server.info',
            json: true,
            format: format.combine(
              format.timestamp(),
              format.splat(),
              format.json()
            ),
          },
          options
        )
      );
      parseServer.name = 'parse-server';
      transports.push(parseServer);

      const parseServerError = new DailyRotateFile(
        Object.assign(
          {
            filename: 'parse-server.err',
            json: true,
            format: format.combine(
              format.timestamp(),
              format.splat(),
              format.json()
            ),
          },
          options,
          { level: 'error' }
        )
      );
      parseServerError.name = 'parse-server-error';
      transports.push(parseServerError);
=======
    try {
      if (!_.isNil(options.dirname)) {
        const parseServer = new DailyRotateFile(
          Object.assign(
            {
              filename: 'parse-server.info',
              json: true,
              format: format.combine(
                format.timestamp(),
                format.splat(),
                format.json()
              ),
            },
            options
          )
        );
        parseServer.name = 'parse-server';
        transports.push(parseServer);

        const parseServerError = new DailyRotateFile(
          Object.assign(
            {
              filename: 'parse-server.err',
              json: true,
              format: format.combine(
                format.timestamp(),
                format.splat(),
                format.json()
              ),
            },
            options,
            { level: 'error' }
          )
        );
        parseServerError.name = 'parse-server-error';
        transports.push(parseServerError);
      }
    } catch (e) {
      /* */
>>>>>>> 0fc811ad
    }

    const consoleFormat = options.json ? format.json() : format.simple();
    const consoleOptions = Object.assign(
      {
        colorize: true,
        name: 'console',
        silent,
        format: consoleFormat,
      },
      options
    );

    transports.push(new winston.transports.Console(consoleOptions));
  }

  logger.configure({
    transports,
  });
}

export function configureLogger({
  logsFolder = defaults.logsFolder,
  jsonLogs = defaults.jsonLogs,
  logLevel = winston.level,
  verbose = defaults.verbose,
  silent = defaults.silent,
  maxLogFiles,
} = {}) {
  if (verbose) {
    logLevel = 'verbose';
  }

  winston.level = logLevel;
  const options = {};

  if (logsFolder) {
    if (!path.isAbsolute(logsFolder)) {
      logsFolder = path.resolve(process.cwd(), logsFolder);
    }
    try {
      fs.mkdirSync(logsFolder);
    } catch (e) {
      /* */
    }
  }
  options.dirname = logsFolder;
  options.level = logLevel;
  options.silent = silent;
  options.maxFiles = maxLogFiles;

  if (jsonLogs) {
    options.json = true;
    options.stringify = true;
  }
  configureTransports(options);
}

export function addTransport(transport) {
  // we will remove the existing transport
  // before replacing it with a new one
  removeTransport(transport.name);

  logger.add(transport);
}

export function removeTransport(transport) {
  const matchingTransport = logger.transports.find(t1 => {
    return typeof transport === 'string'
      ? t1.name === transport
      : t1 === transport;
  });

  if (matchingTransport) {
    logger.remove(matchingTransport);
  }
}

export { logger };
export default logger;<|MERGE_RESOLUTION|>--- conflicted
+++ resolved
@@ -13,43 +13,6 @@
     const silent = options.silent;
     delete options.silent;
 
-<<<<<<< HEAD
-    if (!_.isNil(options.dirname)) {
-      const parseServer = new DailyRotateFile(
-        Object.assign(
-          {
-            filename: 'parse-server.info',
-            json: true,
-            format: format.combine(
-              format.timestamp(),
-              format.splat(),
-              format.json()
-            ),
-          },
-          options
-        )
-      );
-      parseServer.name = 'parse-server';
-      transports.push(parseServer);
-
-      const parseServerError = new DailyRotateFile(
-        Object.assign(
-          {
-            filename: 'parse-server.err',
-            json: true,
-            format: format.combine(
-              format.timestamp(),
-              format.splat(),
-              format.json()
-            ),
-          },
-          options,
-          { level: 'error' }
-        )
-      );
-      parseServerError.name = 'parse-server-error';
-      transports.push(parseServerError);
-=======
     try {
       if (!_.isNil(options.dirname)) {
         const parseServer = new DailyRotateFile(
@@ -89,7 +52,6 @@
       }
     } catch (e) {
       /* */
->>>>>>> 0fc811ad
     }
 
     const consoleFormat = options.json ? format.json() : format.simple();
