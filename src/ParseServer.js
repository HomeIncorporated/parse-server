// ParseServer - open-source compatible API Server for Parse apps

var batch = require('./batch'),
  bodyParser = require('body-parser'),
  express = require('express'),
  middlewares = require('./middlewares'),
  Parse = require('parse/node').Parse,
  path = require('path');

import { ParseServerOptions, LiveQueryServerOptions } from './Options';
import defaults from './defaults';
import * as logging from './logger';
import Config from './Config';
import PromiseRouter from './PromiseRouter';
import requiredParameter from './requiredParameter';
import { AnalyticsRouter } from './Routers/AnalyticsRouter';
import { ClassesRouter } from './Routers/ClassesRouter';
import { FeaturesRouter } from './Routers/FeaturesRouter';
import { FilesRouter } from './Routers/FilesRouter';
import { FunctionsRouter } from './Routers/FunctionsRouter';
import { GlobalConfigRouter } from './Routers/GlobalConfigRouter';
import { HooksRouter } from './Routers/HooksRouter';
import { IAPValidationRouter } from './Routers/IAPValidationRouter';
import { InstallationsRouter } from './Routers/InstallationsRouter';
import { LogsRouter } from './Routers/LogsRouter';
import { ParseLiveQueryServer } from './LiveQuery/ParseLiveQueryServer';
import { PublicAPIRouter } from './Routers/PublicAPIRouter';
import { PushRouter } from './Routers/PushRouter';
import { CloudCodeRouter } from './Routers/CloudCodeRouter';
import { RolesRouter } from './Routers/RolesRouter';
import { SchemasRouter } from './Routers/SchemasRouter';
import { SessionsRouter } from './Routers/SessionsRouter';
import { UsersRouter } from './Routers/UsersRouter';
import { PurgeRouter } from './Routers/PurgeRouter';
import { AudiencesRouter } from './Routers/AudiencesRouter';
import { AggregateRouter } from './Routers/AggregateRouter';
<<<<<<< HEAD
import { ExportRouter } from './Routers/ExportRouter';
import { ImportRouter } from './Routers/ImportRouter';

=======
>>>>>>> 55b32f12
import { ParseServerRESTController } from './ParseServerRESTController';
import * as controllers from './Controllers';
import { ParseGraphQLServer } from './GraphQL/ParseGraphQLServer';

// Mutate the Parse object to add the Cloud Code handlers
addParseCloud();

// ParseServer works like a constructor of an express app.
// The args that we understand are:
// "analyticsAdapter": an adapter class for analytics
// "filesAdapter": a class like GridFSBucketAdapter providing create, get,
//                 and delete
// "loggerAdapter": a class like WinstonLoggerAdapter providing info, error,
//                 and query
// "jsonLogs": log as structured JSON objects
// "databaseURI": a uri like mongodb://localhost:27017/dbname to tell us
//          what database this Parse API connects to.
// "cloud": relative location to cloud code to require, or a function
//          that is given an instance of Parse as a parameter.  Use this instance of Parse
//          to register your cloud code hooks and functions.
// "appId": the application id to host
// "masterKey": the master key for requests to this app
// "collectionPrefix": optional prefix for database collection names
// "fileKey": optional key from Parse dashboard for supporting older files
//            hosted by Parse
// "clientKey": optional key from Parse dashboard
// "dotNetKey": optional key from Parse dashboard
// "restAPIKey": optional key from Parse dashboard
// "webhookKey": optional key from Parse dashboard
// "javascriptKey": optional key from Parse dashboard
// "push": optional key from configure push
// "sessionLength": optional length in seconds for how long Sessions should be valid for
// "maxLimit": optional upper bound for what can be specified for the 'limit' parameter on queries

class ParseServer {
  /**
   * @constructor
   * @param {ParseServerOptions} options the parse server initialization options
   */
  constructor(options: ParseServerOptions) {
    injectDefaults(options);
    const {
      appId = requiredParameter('You must provide an appId!'),
      masterKey = requiredParameter('You must provide a masterKey!'),
      cloud,
      javascriptKey,
      serverURL = requiredParameter('You must provide a serverURL!'),
      serverStartComplete,
    } = options;
    // Initialize the node client SDK automatically
    Parse.initialize(appId, javascriptKey || 'unused', masterKey);
    Parse.serverURL = serverURL;

    const allControllers = controllers.getControllers(options);

    const {
      loggerController,
      databaseController,
      hooksController,
    } = allControllers;
    this.config = Config.put(Object.assign({}, options, allControllers));

    logging.setLogger(loggerController);
    const dbInitPromise = databaseController.performInitialization();
    const hooksLoadPromise = hooksController.load();

    // Note: Tests will start to fail if any validation happens after this is called.
    Promise.all([dbInitPromise, hooksLoadPromise])
      .then(() => {
        if (serverStartComplete) {
          serverStartComplete();
        }
      })
      .catch(error => {
        if (serverStartComplete) {
          serverStartComplete(error);
        } else {
          // eslint-disable-next-line no-console
          console.error(error);
          process.exit(1);
        }
      });

    if (cloud) {
      addParseCloud();
      if (typeof cloud === 'function') {
        cloud(Parse);
      } else if (typeof cloud === 'string') {
        require(path.resolve(process.cwd(), cloud));
      } else {
        throw "argument 'cloud' must either be a string or a function";
      }
    }
  }

  get app() {
    if (!this._app) {
      this._app = ParseServer.app(this.config);
    }
    return this._app;
  }

  handleShutdown() {
    const { adapter } = this.config.databaseController;
    if (adapter && typeof adapter.handleShutdown === 'function') {
      adapter.handleShutdown();
    }
  }

  /**
   * @static
   * Create an express app for the parse server
   * @param {Object} options let you specify the maxUploadSize when creating the express app  */
  static app({ maxUploadSize = '20mb', appId, directAccess }) {
    // This app serves the Parse API directly.
    // It's the equivalent of https://api.parse.com/1 in the hosted Parse API.
    var api = express();
    //api.use("/apps", express.static(__dirname + "/public"));
    api.use(middlewares.allowCrossDomain);
    // File handling needs to be before default middlewares are applied
    api.use(
      '/',
      new FilesRouter().expressRouter({
        maxUploadSize: maxUploadSize,
      })
    );

    api.use('/health', function(req, res) {
      res.json({
        status: 'ok',
      });
    });

    api.use(
      '/',
      bodyParser.urlencoded({ extended: false }),
      new PublicAPIRouter().expressRouter()
    );

    api.use(
      '/',
      middlewares.allowCrossDomain,
      new ImportRouter().expressRouter()
    );
    api.use(bodyParser.json({ type: '*/*', limit: maxUploadSize }));
    api.use(middlewares.allowMethodOverride);
    api.use(middlewares.handleParseHeaders);

    const appRouter = ParseServer.promiseRouter({ appId });
    api.use(appRouter.expressRouter());

    api.use(middlewares.handleParseErrors);

    // run the following when not testing
    if (!process.env.TESTING) {
      //This causes tests to spew some useless warnings, so disable in test
      /* istanbul ignore next */
      process.on('uncaughtException', err => {
        if (err.code === 'EADDRINUSE') {
          // user-friendly message for this common error
          process.stderr.write(
            `Unable to listen on port ${err.port}. The port is already in use.`
          );
          process.exit(0);
        } else {
          throw err;
        }
      });
      // verify the server url after a 'mount' event is received
      /* istanbul ignore next */
      api.on('mount', function() {
        ParseServer.verifyServerUrl();
      });
    }
    if (
      process.env.PARSE_SERVER_ENABLE_EXPERIMENTAL_DIRECT_ACCESS === '1' ||
      directAccess
    ) {
      Parse.CoreManager.setRESTController(
        ParseServerRESTController(appId, appRouter)
      );
    }
    return api;
  }

  static promiseRouter({ appId }) {
    const routers = [
      new ClassesRouter(),
      new UsersRouter(),
      new SessionsRouter(),
      new RolesRouter(),
      new AnalyticsRouter(),
      new InstallationsRouter(),
      new FunctionsRouter(),
      new SchemasRouter(),
      new PushRouter(),
      new LogsRouter(),
      new IAPValidationRouter(),
      new FeaturesRouter(),
      new GlobalConfigRouter(),
      new PurgeRouter(),
      new HooksRouter(),
      new CloudCodeRouter(),
      new AudiencesRouter(),
      new AggregateRouter(),
      new ExportRouter(),
    ];

    const routes = routers.reduce((memo, router) => {
      return memo.concat(router.routes);
    }, []);

    const appRouter = new PromiseRouter(routes, appId);

    batch.mountOnto(appRouter);
    return appRouter;
  }

  /**
   * starts the parse server's express app
   * @param {ParseServerOptions} options to use to start the server
   * @param {Function} callback called when the server has started
   * @returns {ParseServer} the parse server instance
   */
  start(options: ParseServerOptions, callback: ?() => void) {
    const app = express();
    if (options.middleware) {
      let middleware;
      if (typeof options.middleware == 'string') {
        middleware = require(path.resolve(process.cwd(), options.middleware));
      } else {
        middleware = options.middleware; // use as-is let express fail
      }
      app.use(middleware);
    }

    app.use(options.mountPath, this.app);

    if (options.mountGraphQL === true || options.mountPlayground === true) {
      const parseGraphQLServer = new ParseGraphQLServer(this, {
        graphQLPath: options.graphQLPath,
        playgroundPath: options.playgroundPath,
      });

      if (options.mountGraphQL) {
        parseGraphQLServer.applyGraphQL(app);
      }

      if (options.mountPlayground) {
        parseGraphQLServer.applyPlayground(app);
      }
    }

    const server = app.listen(options.port, options.host, callback);
    this.server = server;

    if (options.startLiveQueryServer || options.liveQueryServerOptions) {
      this.liveQueryServer = ParseServer.createLiveQueryServer(
        server,
        options.liveQueryServerOptions
      );
    }
    /* istanbul ignore next */
    if (!process.env.TESTING) {
      configureListeners(this);
    }
    this.expressApp = app;
    return this;
  }

  /**
   * Creates a new ParseServer and starts it.
   * @param {ParseServerOptions} options used to start the server
   * @param {Function} callback called when the server has started
   * @returns {ParseServer} the parse server instance
   */
  static start(options: ParseServerOptions, callback: ?() => void) {
    const parseServer = new ParseServer(options);
    return parseServer.start(options, callback);
  }

  /**
   * Helper method to create a liveQuery server
   * @static
   * @param {Server} httpServer an optional http server to pass
   * @param {LiveQueryServerOptions} config options fot he liveQueryServer
   * @returns {ParseLiveQueryServer} the live query server instance
   */
  static createLiveQueryServer(httpServer, config: LiveQueryServerOptions) {
    if (!httpServer || (config && config.port)) {
      var app = express();
      httpServer = require('http').createServer(app);
      httpServer.listen(config.port);
    }
    return new ParseLiveQueryServer(httpServer, config);
  }

  static verifyServerUrl(callback) {
    // perform a health check on the serverURL value
    if (Parse.serverURL) {
      const request = require('./request');
      request({ url: Parse.serverURL.replace(/\/$/, '') + '/health' })
        .catch(response => response)
        .then(response => {
          const json = response.data || null;
          if (
            response.status !== 200 ||
            !json ||
            (json && json.status !== 'ok')
          ) {
            /* eslint-disable no-console */
            console.warn(
              `\nWARNING, Unable to connect to '${Parse.serverURL}'.` +
                ` Cloud code and push notifications may be unavailable!\n`
            );
            /* eslint-enable no-console */
            if (callback) {
              callback(false);
            }
          } else {
            if (callback) {
              callback(true);
            }
          }
        });
    }
  }
}

function addParseCloud() {
  const ParseCloud = require('./cloud-code/Parse.Cloud');
  Object.assign(Parse.Cloud, ParseCloud);
  global.Parse = Parse;
}

function injectDefaults(options: ParseServerOptions) {
  Object.keys(defaults).forEach(key => {
    if (!options.hasOwnProperty(key)) {
      options[key] = defaults[key];
    }
  });

  if (!options.hasOwnProperty('serverURL')) {
    options.serverURL = `http://localhost:${options.port}${options.mountPath}`;
  }

  // Backwards compatibility
  if (options.userSensitiveFields) {
    /* eslint-disable no-console */
    !process.env.TESTING &&
      console.warn(
        `\nDEPRECATED: userSensitiveFields has been replaced by protectedFields allowing the ability to protect fields in all classes with CLP. \n`
      );
    /* eslint-enable no-console */

    const userSensitiveFields = Array.from(
      new Set([
        ...(defaults.userSensitiveFields || []),
        ...(options.userSensitiveFields || []),
      ])
    );

    // If the options.protectedFields is unset,
    // it'll be assigned the default above.
    // Here, protect against the case where protectedFields
    // is set, but doesn't have _User.
    if (!('_User' in options.protectedFields)) {
      options.protectedFields = Object.assign(
        { _User: [] },
        options.protectedFields
      );
    }

    options.protectedFields['_User']['*'] = Array.from(
      new Set([
        ...(options.protectedFields['_User']['*'] || []),
        ...userSensitiveFields,
      ])
    );
  }

  // Merge protectedFields options with defaults.
  Object.keys(defaults.protectedFields).forEach(c => {
    const cur = options.protectedFields[c];
    if (!cur) {
      options.protectedFields[c] = defaults.protectedFields[c];
    } else {
      Object.keys(defaults.protectedFields[c]).forEach(r => {
        const unq = new Set([
          ...(options.protectedFields[c][r] || []),
          ...defaults.protectedFields[c][r],
        ]);
        options.protectedFields[c][r] = Array.from(unq);
      });
    }
  });

  options.masterKeyIps = Array.from(
    new Set(
      options.masterKeyIps.concat(defaults.masterKeyIps, options.masterKeyIps)
    )
  );
}

// Those can't be tested as it requires a subprocess
/* istanbul ignore next */
function configureListeners(parseServer) {
  const server = parseServer.server;
  const sockets = {};
  /* Currently, express doesn't shut down immediately after receiving SIGINT/SIGTERM if it has client connections that haven't timed out. (This is a known issue with node - https://github.com/nodejs/node/issues/2642)
    This function, along with `destroyAliveConnections()`, intend to fix this behavior such that parse server will close all open connections and initiate the shutdown process as soon as it receives a SIGINT/SIGTERM signal. */
  server.on('connection', socket => {
    const socketId = socket.remoteAddress + ':' + socket.remotePort;
    sockets[socketId] = socket;
    socket.on('close', () => {
      delete sockets[socketId];
    });
  });

  const destroyAliveConnections = function() {
    for (const socketId in sockets) {
      try {
        sockets[socketId].destroy();
      } catch (e) {
        /* */
      }
    }
  };

  const handleShutdown = function() {
    process.stdout.write('Termination signal received. Shutting down.');
    destroyAliveConnections();
    server.close();
    parseServer.handleShutdown();
  };
  process.on('SIGTERM', handleShutdown);
  process.on('SIGINT', handleShutdown);
}

export default ParseServer;<|MERGE_RESOLUTION|>--- conflicted
+++ resolved
@@ -34,12 +34,8 @@
 import { PurgeRouter } from './Routers/PurgeRouter';
 import { AudiencesRouter } from './Routers/AudiencesRouter';
 import { AggregateRouter } from './Routers/AggregateRouter';
-<<<<<<< HEAD
 import { ExportRouter } from './Routers/ExportRouter';
 import { ImportRouter } from './Routers/ImportRouter';
-
-=======
->>>>>>> 55b32f12
 import { ParseServerRESTController } from './ParseServerRESTController';
 import * as controllers from './Controllers';
 import { ParseGraphQLServer } from './GraphQL/ParseGraphQLServer';
@@ -179,11 +175,7 @@
       new PublicAPIRouter().expressRouter()
     );
 
-    api.use(
-      '/',
-      middlewares.allowCrossDomain,
-      new ImportRouter().expressRouter()
-    );
+    api.use('/', new ImportRouter().expressRouter());
     api.use(bodyParser.json({ type: '*/*', limit: maxUploadSize }));
     api.use(middlewares.allowMethodOverride);
     api.use(middlewares.handleParseHeaders);
