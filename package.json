--- conflicted
+++ resolved
@@ -24,13 +24,9 @@
     "@parse/push-adapter": "3.0.10",
     "@parse/s3-files-adapter": "1.2.3",
     "@parse/simple-mailgun-adapter": "1.1.0",
-<<<<<<< HEAD
     "adm-zip": "^0.4.13",
-    "apollo-server-express": "2.8.0",
+    "apollo-server-express": "2.9.0",
     "archiver": "^3.0.0",
-=======
-    "apollo-server-express": "2.9.0",
->>>>>>> ce2405ab
     "bcryptjs": "2.4.3",
     "body-parser": "1.19.0",
     "commander": "3.0.0",
@@ -47,12 +43,8 @@
     "lodash": "4.17.15",
     "lru-cache": "5.1.1",
     "mime": "2.4.4",
-<<<<<<< HEAD
-    "mongodb": "3.2.7",
+    "mongodb": "3.3.1",
     "multer": "^1.4.1",
-=======
-    "mongodb": "3.3.1",
->>>>>>> ce2405ab
     "node-rsa": "1.0.5",
     "parse": "2.6.0",
     "pg-promise": "9.1.0",
