--- conflicted
+++ resolved
@@ -78,12 +78,7 @@
     "jsdoc-babel": "0.5.0",
     "lint-staged": "8.1.6",
     "mongodb-runner": "4.3.2",
-<<<<<<< HEAD
-    "node-fetch": "2.3.0",
-    "nyc": "14.0.0",
-=======
     "nyc": "14.1.0",
->>>>>>> 8a543bfd
     "prettier": "1.17.0",
     "supports-color": "6.0.0"
   },
