--- conflicted
+++ resolved
@@ -24,13 +24,9 @@
     "@parse/push-adapter": "3.0.8",
     "@parse/s3-files-adapter": "1.2.3",
     "@parse/simple-mailgun-adapter": "1.1.0",
-<<<<<<< HEAD
     "adm-zip": "^0.4.13",
     "archiver": "^3.0.0",
-    "apollo-server-express": "2.6.8",
-=======
     "apollo-server-express": "2.7.2",
->>>>>>> b96087ec
     "bcryptjs": "2.4.3",
     "body-parser": "1.19.0",
     "commander": "2.20.0",
