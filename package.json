--- conflicted
+++ resolved
@@ -18,13 +18,9 @@
   ],
   "license": "BSD-3-Clause",
   "dependencies": {
-<<<<<<< HEAD
     "adm-zip": "0.4.7",
-    "archiver": "^1.2.0",
-    "bcryptjs": "2.3.0",
-=======
+    "archiver": "1.3.0",
     "bcryptjs": "2.4.0",
->>>>>>> 4cb6e7d2
     "body-parser": "1.15.2",
     "commander": "2.9.0",
     "deepcopy": "0.6.3",
