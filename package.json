{
  "name": "parse-server",
  "version": "3.4.0",
  "description": "An express module providing a Parse-compatible API server",
  "main": "lib/index.js",
  "repository": {
    "type": "git",
    "url": "https://github.com/parse-community/parse-server"
  },
  "files": [
    "bin/",
    "lib/",
    "public_html/",
    "views/",
    "LICENSE",
    "PATENTS",
    "postinstall.js",
    "README.md"
  ],
  "license": "BSD-3-Clause",
  "dependencies": {
    "@parse/fs-files-adapter": "1.0.1",
    "@parse/push-adapter": "3.0.0",
    "@parse/s3-files-adapter": "1.2.1",
    "@parse/simple-mailgun-adapter": "1.1.0",
    "adm-zip": "^0.4.11",
    "archiver": "^3.0.0",
    "bcryptjs": "2.4.3",
    "body-parser": "1.19.0",
    "commander": "2.20.0",
    "deepcopy": "2.0.0",
    "express": "4.17.1",
    "follow-redirects": "1.7.0",
    "intersect": "1.0.1",
    "lodash": "4.17.11",
<<<<<<< HEAD
    "lru-cache": "4.1.3",
    "mime": "2.3.1",
    "mongodb": "3.1.8",
    "multer": "1.3.0",
    "parse": "2.1.0",
    "pg-promise": "8.5.1",
    "redis": "2.8.0",
    "request": "2.83.0",
    "semver": "5.6.0",
    "tmp": "0.0.33",
=======
    "lru-cache": "5.1.1",
    "mime": "2.4.3",
    "mongodb": "3.2.6",
    "parse": "2.4.0",
    "pg-promise": "8.7.2",
    "redis": "2.8.0",
    "semver": "6.1.1",
>>>>>>> c5a1a98f
    "tv4": "1.3.0",
    "uuid": "3.3.2",
    "winston": "3.2.1",
    "winston-daily-rotate-file": "3.9.0",
    "ws": "7.0.0"
  },
  "devDependencies": {
<<<<<<< HEAD
    "@babel/cli": "7.1.2",
    "@babel/core": "7.1.2",
    "@babel/plugin-proposal-object-rest-spread": "7.0.0",
    "@babel/plugin-transform-flow-strip-types": "7.0.0",
    "@babel/preset-env": "7.1.0",
    "@parse/minami": "^1.0.0",
    "babel-eslint": "^10.0.0",
=======
    "@babel/cli": "7.4.4",
    "@babel/core": "7.4.5",
    "@babel/plugin-proposal-object-rest-spread": "7.4.4",
    "@babel/plugin-transform-flow-strip-types": "7.4.4",
    "@babel/preset-env": "7.4.5",
    "@parse/minami": "1.0.0",
    "babel-eslint": "10.0.0",
>>>>>>> c5a1a98f
    "bcrypt-nodejs": "0.0.3",
    "cross-env": "5.2.0",
    "deep-diff": "1.0.2",
    "eslint": "5.16.0",
    "eslint-plugin-flowtype": "3.9.1",
    "flow-bin": "0.99.0",
    "gaze": "1.1.3",
<<<<<<< HEAD
    "husky": "^1.0.0-rc.13",
    "jasmine": "3.1.0",
    "jasmine-node": "^3.0.0",
    "jasmine-spec-reporter": "^4.1.0",
    "jsdoc": "^3.5.5",
    "jsdoc-babel": "^0.5.0",
    "lint-staged": "^7.2.2",
    "mongodb-runner": "4.3.2",
    "nyc": "^12.0.2",
    "prettier": "1.14.3",
    "supports-color": "^5.4.0"
=======
    "husky": "2.3.0",
    "jasmine": "3.4.0",
    "jasmine-spec-reporter": "4.2.1",
    "jsdoc": "3.6.2",
    "jsdoc-babel": "0.5.0",
    "lint-staged": "8.1.7",
    "mongodb-runner": "4.3.2",
    "nyc": "14.1.1",
    "prettier": "1.17.1",
    "supports-color": "6.0.0"
>>>>>>> c5a1a98f
  },
  "scripts": {
    "definitions": "node ./resources/buildConfigDefinitions.js",
    "docs": "jsdoc -c ./jsdoc-conf.json",
    "dev": "npm run build && node bin/dev",
    "lint": "flow && eslint --cache ./",
    "build": "babel src/ -d lib/ --copy-files",
    "watch": "babel --watch src/ -d lib/ --copy-files",
    "test": "cross-env MONGODB_VERSION=${MONGODB_VERSION:=4.0.4} MONGODB_STORAGE_ENGINE=mmapv1 TESTING=1 jasmine",
    "coverage": "cross-env MONGODB_VERSION=${MONGODB_VERSION:=4.0.4} MONGODB_STORAGE_ENGINE=mmapv1 TESTING=1 nyc jasmine",
    "start": "node ./bin/parse-server",
    "prepare": "npm run build",
    "postinstall": "node -p 'require(\"./postinstall.js\")()'",
    "testDebug": "node %NODE_DEBUG_OPTION% ./node_modules/jasmine/bin/jasmine.js"
  },
  "engines": {
    "node": ">= 8"
  },
  "bin": {
    "parse-server": "./bin/parse-server"
  },
  "optionalDependencies": {
    "bcrypt": "3.0.6",
    "uws": "10.148.1"
  },
  "collective": {
    "type": "opencollective",
    "url": "https://opencollective.com/parse-server",
    "logo": "https://opencollective.com/parse-server/logo.txt?reverse=true&variant=binary"
  },
  "husky": {
    "hooks": {
      "pre-commit": "lint-staged"
    }
  },
  "lint-staged": {
    "{src,spec}/**/*.js": [
      "prettier --write",
      "eslint --cache",
      "git add"
    ]
  }
}<|MERGE_RESOLUTION|>--- conflicted
+++ resolved
@@ -23,7 +23,7 @@
     "@parse/push-adapter": "3.0.0",
     "@parse/s3-files-adapter": "1.2.1",
     "@parse/simple-mailgun-adapter": "1.1.0",
-    "adm-zip": "^0.4.11",
+    "adm-zip": "^0.4.13",
     "archiver": "^3.0.0",
     "bcryptjs": "2.4.3",
     "body-parser": "1.19.0",
@@ -33,26 +33,14 @@
     "follow-redirects": "1.7.0",
     "intersect": "1.0.1",
     "lodash": "4.17.11",
-<<<<<<< HEAD
-    "lru-cache": "4.1.3",
-    "mime": "2.3.1",
-    "mongodb": "3.1.8",
-    "multer": "1.3.0",
-    "parse": "2.1.0",
-    "pg-promise": "8.5.1",
-    "redis": "2.8.0",
-    "request": "2.83.0",
-    "semver": "5.6.0",
-    "tmp": "0.0.33",
-=======
     "lru-cache": "5.1.1",
     "mime": "2.4.3",
     "mongodb": "3.2.6",
+    "multer": "^1.4.1",
     "parse": "2.4.0",
     "pg-promise": "8.7.2",
     "redis": "2.8.0",
     "semver": "6.1.1",
->>>>>>> c5a1a98f
     "tv4": "1.3.0",
     "uuid": "3.3.2",
     "winston": "3.2.1",
@@ -60,15 +48,6 @@
     "ws": "7.0.0"
   },
   "devDependencies": {
-<<<<<<< HEAD
-    "@babel/cli": "7.1.2",
-    "@babel/core": "7.1.2",
-    "@babel/plugin-proposal-object-rest-spread": "7.0.0",
-    "@babel/plugin-transform-flow-strip-types": "7.0.0",
-    "@babel/preset-env": "7.1.0",
-    "@parse/minami": "^1.0.0",
-    "babel-eslint": "^10.0.0",
-=======
     "@babel/cli": "7.4.4",
     "@babel/core": "7.4.5",
     "@babel/plugin-proposal-object-rest-spread": "7.4.4",
@@ -76,7 +55,6 @@
     "@babel/preset-env": "7.4.5",
     "@parse/minami": "1.0.0",
     "babel-eslint": "10.0.0",
->>>>>>> c5a1a98f
     "bcrypt-nodejs": "0.0.3",
     "cross-env": "5.2.0",
     "deep-diff": "1.0.2",
@@ -84,19 +62,6 @@
     "eslint-plugin-flowtype": "3.9.1",
     "flow-bin": "0.99.0",
     "gaze": "1.1.3",
-<<<<<<< HEAD
-    "husky": "^1.0.0-rc.13",
-    "jasmine": "3.1.0",
-    "jasmine-node": "^3.0.0",
-    "jasmine-spec-reporter": "^4.1.0",
-    "jsdoc": "^3.5.5",
-    "jsdoc-babel": "^0.5.0",
-    "lint-staged": "^7.2.2",
-    "mongodb-runner": "4.3.2",
-    "nyc": "^12.0.2",
-    "prettier": "1.14.3",
-    "supports-color": "^5.4.0"
-=======
     "husky": "2.3.0",
     "jasmine": "3.4.0",
     "jasmine-spec-reporter": "4.2.1",
@@ -107,7 +72,6 @@
     "nyc": "14.1.1",
     "prettier": "1.17.1",
     "supports-color": "6.0.0"
->>>>>>> c5a1a98f
   },
   "scripts": {
     "definitions": "node ./resources/buildConfigDefinitions.js",
@@ -120,8 +84,7 @@
     "coverage": "cross-env MONGODB_VERSION=${MONGODB_VERSION:=4.0.4} MONGODB_STORAGE_ENGINE=mmapv1 TESTING=1 nyc jasmine",
     "start": "node ./bin/parse-server",
     "prepare": "npm run build",
-    "postinstall": "node -p 'require(\"./postinstall.js\")()'",
-    "testDebug": "node %NODE_DEBUG_OPTION% ./node_modules/jasmine/bin/jasmine.js"
+    "postinstall": "node -p 'require(\"./postinstall.js\")()'"
   },
   "engines": {
     "node": ">= 8"
@@ -130,6 +93,7 @@
     "parse-server": "./bin/parse-server"
   },
   "optionalDependencies": {
+    "node-pre-gyp": "^0.13.0",
     "bcrypt": "3.0.6",
     "uws": "10.148.1"
   },
