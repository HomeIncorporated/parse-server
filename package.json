{
  "name": "parse-server",
  "version": "3.4.0",
  "description": "An express module providing a Parse-compatible API server",
  "main": "lib/index.js",
  "repository": {
    "type": "git",
    "url": "https://github.com/parse-community/parse-server"
  },
  "files": [
    "bin/",
    "lib/",
    "public_html/",
    "views/",
    "LICENSE",
    "PATENTS",
    "postinstall.js",
    "README.md"
  ],
  "license": "BSD-3-Clause",
  "dependencies": {
    "@apollographql/graphql-playground-html": "1.6.6",
    "@parse/fs-files-adapter": "1.0.1",
    "@parse/push-adapter": "3.0.0",
    "@parse/s3-files-adapter": "1.2.1",
    "@parse/simple-mailgun-adapter": "1.1.0",
    "apollo-server-express": "2.4.8",
    "bcryptjs": "2.4.3",
    "body-parser": "1.19.0",
    "commander": "2.20.0",
    "cors": "2.8.5",
    "deepcopy": "2.0.0",
    "express": "4.17.1",
    "follow-redirects": "1.7.0",
    "graphql": "14.2.1",
    "graphql-list-fields": "2.0.2",
    "graphql-upload": "8.0.5",
    "intersect": "1.0.1",
    "lodash": "4.17.11",
    "lru-cache": "5.1.1",
    "mime": "2.4.4",
    "mongodb": "3.2.7",
    "parse": "2.4.0",
    "pg-promise": "8.7.2",
    "redis": "2.8.0",
    "semver": "6.1.1",
    "subscriptions-transport-ws": "0.9.16",
    "tv4": "1.3.0",
    "uuid": "3.3.2",
    "winston": "3.2.1",
    "winston-daily-rotate-file": "3.9.0",
    "ws": "7.0.0"
  },
  "devDependencies": {
    "@babel/cli": "7.4.4",
    "@babel/core": "7.4.5",
    "@babel/plugin-proposal-object-rest-spread": "7.4.4",
    "@babel/plugin-transform-flow-strip-types": "7.4.4",
    "@babel/preset-env": "7.4.5",
    "@parse/minami": "1.0.0",
    "apollo-cache-inmemory": "1.5.1",
    "apollo-client": "2.5.1",
    "apollo-link": "1.2.11",
    "apollo-link-http": "1.5.14",
    "apollo-link-ws": "1.0.17",
    "apollo-upload-client": "10.0.0",
    "apollo-utilities": "1.2.1",
    "babel-eslint": "10.0.0",
    "bcrypt-nodejs": "0.0.3",
    "cross-env": "5.2.0",
    "deep-diff": "1.0.2",
    "eslint": "5.16.0",
<<<<<<< HEAD
    "eslint-plugin-flowtype": "3.9.1",
    "flow-bin": "0.100.0",
    "form-data": "2.3.3",
=======
    "eslint-plugin-flowtype": "3.10.1",
    "flow-bin": "0.101.0",
>>>>>>> 54ba9a0f
    "gaze": "1.1.3",
    "husky": "2.4.1",
    "jasmine": "3.4.0",
    "jasmine-spec-reporter": "4.2.1",
    "jsdoc": "3.6.2",
    "jsdoc-babel": "0.5.0",
    "lint-staged": "8.2.0",
    "mongodb-runner": "4.3.2",
    "node-fetch": "2.5.0",
    "nyc": "14.1.1",
    "prettier": "1.18.2",
    "supports-color": "7.0.0"
  },
  "scripts": {
    "definitions": "node ./resources/buildConfigDefinitions.js",
    "docs": "jsdoc -c ./jsdoc-conf.json",
    "dev": "npm run build && node bin/dev",
    "lint": "flow && eslint --cache ./",
    "build": "babel src/ -d lib/ --copy-files",
    "watch": "babel --watch src/ -d lib/ --copy-files",
    "test": "cross-env MONGODB_VERSION=${MONGODB_VERSION:=4.0.4} MONGODB_STORAGE_ENGINE=mmapv1 TESTING=1 jasmine",
    "coverage": "cross-env MONGODB_VERSION=${MONGODB_VERSION:=4.0.4} MONGODB_STORAGE_ENGINE=mmapv1 TESTING=1 nyc jasmine",
    "start": "node ./bin/parse-server",
    "prepare": "npm run build",
    "postinstall": "node -p 'require(\"./postinstall.js\")()'"
  },
  "engines": {
    "node": ">= 8"
  },
  "bin": {
    "parse-server": "./bin/parse-server"
  },
  "optionalDependencies": {
    "bcrypt": "3.0.6",
    "uws": "10.148.1"
  },
  "collective": {
    "type": "opencollective",
    "url": "https://opencollective.com/parse-server",
    "logo": "https://opencollective.com/parse-server/logo.txt?reverse=true&variant=binary"
  },
  "husky": {
    "hooks": {
      "pre-commit": "lint-staged"
    }
  },
  "lint-staged": {
    "{src,spec}/**/*.js": [
      "prettier --write",
      "eslint --cache",
      "git add"
    ]
  }
}<|MERGE_RESOLUTION|>--- conflicted
+++ resolved
@@ -70,14 +70,9 @@
     "cross-env": "5.2.0",
     "deep-diff": "1.0.2",
     "eslint": "5.16.0",
-<<<<<<< HEAD
-    "eslint-plugin-flowtype": "3.9.1",
-    "flow-bin": "0.100.0",
-    "form-data": "2.3.3",
-=======
     "eslint-plugin-flowtype": "3.10.1",
     "flow-bin": "0.101.0",
->>>>>>> 54ba9a0f
+    "form-data": "2.3.3",
     "gaze": "1.1.3",
     "husky": "2.4.1",
     "jasmine": "3.4.0",
