'use strict';

const MongoStorageAdapter = require('../lib/Adapters/Storage/Mongo/MongoStorageAdapter')
  .default;
const { MongoClient } = require('mongodb');
const databaseURI =
  'mongodb://localhost:27017/parseServerMongoAdapterTestDatabase';

const fakeClient = {
  s: { options: { dbName: null } },
  db: () => null,
};

// These tests are specific to the mongo storage adapter + mongo storage format
// and will eventually be moved into their own repo
describe_only_db('mongo')('MongoStorageAdapter', () => {
  beforeEach(done => {
    new MongoStorageAdapter({ uri: databaseURI })
      .deleteAllClasses()
      .then(done, fail);
  });

  it('auto-escapes symbols in auth information', () => {
    spyOn(MongoClient, 'connect').and.returnValue(Promise.resolve(fakeClient));
    new MongoStorageAdapter({
      uri:
        'mongodb://user!with@+ symbols:password!with@+ symbols@localhost:1234/parse',
    }).connect();
    expect(MongoClient.connect).toHaveBeenCalledWith(
      'mongodb://user!with%40%2B%20symbols:password!with%40%2B%20symbols@localhost:1234/parse',
      jasmine.any(Object)
    );
  });

  it("doesn't double escape already URI-encoded information", () => {
    spyOn(MongoClient, 'connect').and.returnValue(Promise.resolve(fakeClient));
    new MongoStorageAdapter({
      uri:
        'mongodb://user!with%40%2B%20symbols:password!with%40%2B%20symbols@localhost:1234/parse',
    }).connect();
    expect(MongoClient.connect).toHaveBeenCalledWith(
      'mongodb://user!with%40%2B%20symbols:password!with%40%2B%20symbols@localhost:1234/parse',
      jasmine.any(Object)
    );
  });

  // https://github.com/parse-community/parse-server/pull/148#issuecomment-180407057
  it('preserves replica sets', () => {
    spyOn(MongoClient, 'connect').and.returnValue(Promise.resolve(fakeClient));
    new MongoStorageAdapter({
      uri:
        'mongodb://test:testpass@ds056315-a0.mongolab.com:59325,ds059315-a1.mongolab.com:59315/testDBname?replicaSet=rs-ds059415',
    }).connect();
    expect(MongoClient.connect).toHaveBeenCalledWith(
      'mongodb://test:testpass@ds056315-a0.mongolab.com:59325,ds059315-a1.mongolab.com:59315/testDBname?replicaSet=rs-ds059415',
      jasmine.any(Object)
    );
  });

  it('stores objectId in _id', done => {
    const adapter = new MongoStorageAdapter({ uri: databaseURI });
    adapter
      .createObject('Foo', { fields: {} }, { objectId: 'abcde' })
      .then(() => adapter._rawFind('Foo', {}))
      .then(results => {
        expect(results.length).toEqual(1);
        const obj = results[0];
        expect(obj._id).toEqual('abcde');
        expect(obj.objectId).toBeUndefined();
        done();
      });
  });

  it('find succeeds when query is within maxTimeMS', done => {
    const maxTimeMS = 2500;
    const adapter = new MongoStorageAdapter({
      uri: databaseURI,
      mongoOptions: { maxTimeMS },
    });
    adapter
      .createObject('Foo', { fields: {} }, { objectId: 'abcde' })
      .then(() =>
        adapter._rawFind('Foo', { $where: `sleep(${maxTimeMS / 2})` })
      )
      .then(
        () => done(),
        err => {
          done.fail(`maxTimeMS should not affect fast queries ${err}`);
        }
      );
  });

  it('find fails when query exceeds maxTimeMS', done => {
    const maxTimeMS = 250;
    const adapter = new MongoStorageAdapter({
      uri: databaseURI,
      mongoOptions: { maxTimeMS },
    });
    adapter
      .createObject('Foo', { fields: {} }, { objectId: 'abcde' })
      .then(() =>
        adapter._rawFind('Foo', { $where: `sleep(${maxTimeMS * 2})` })
      )
      .then(
        () => {
          done.fail('Find succeeded despite taking too long!');
        },
        err => {
          expect(err.name).toEqual('MongoError');
          expect(err.code).toEqual(50);
<<<<<<< HEAD
          expect(err.message).toContain('operation exceeded time limit');
=======
          expect(err.message).toMatch('operation exceeded time limit');
>>>>>>> c5a1a98f
          done();
        }
      );
  });

  it('stores pointers with a _p_ prefix', done => {
    const obj = {
      objectId: 'bar',
      aPointer: {
        __type: 'Pointer',
        className: 'JustThePointer',
        objectId: 'qwerty',
      },
    };
    const adapter = new MongoStorageAdapter({ uri: databaseURI });
    adapter
      .createObject(
        'APointerDarkly',
        {
          fields: {
            objectId: { type: 'String' },
            aPointer: { type: 'Pointer', targetClass: 'JustThePointer' },
          },
        },
        obj
      )
      .then(() => adapter._rawFind('APointerDarkly', {}))
      .then(results => {
        expect(results.length).toEqual(1);
        const output = results[0];
        expect(typeof output._id).toEqual('string');
        expect(typeof output._p_aPointer).toEqual('string');
        expect(output._p_aPointer).toEqual('JustThePointer$qwerty');
        expect(output.aPointer).toBeUndefined();
        done();
      });
  });

  it('handles object and subdocument', done => {
    const adapter = new MongoStorageAdapter({ uri: databaseURI });
    const schema = { fields: { subdoc: { type: 'Object' } } };
    const obj = { subdoc: { foo: 'bar', wu: 'tan' } };
    adapter
      .createObject('MyClass', schema, obj)
      .then(() => adapter._rawFind('MyClass', {}))
      .then(results => {
        expect(results.length).toEqual(1);
        const mob = results[0];
        expect(typeof mob.subdoc).toBe('object');
        expect(mob.subdoc.foo).toBe('bar');
        expect(mob.subdoc.wu).toBe('tan');
        const obj = { 'subdoc.wu': 'clan' };
        return adapter.findOneAndUpdate('MyClass', schema, {}, obj);
      })
      .then(() => adapter._rawFind('MyClass', {}))
      .then(results => {
        expect(results.length).toEqual(1);
        const mob = results[0];
        expect(typeof mob.subdoc).toBe('object');
        expect(mob.subdoc.foo).toBe('bar');
        expect(mob.subdoc.wu).toBe('clan');
        done();
      });
  });

  it('handles creating an array, object, date', done => {
    const adapter = new MongoStorageAdapter({ uri: databaseURI });
    const obj = {
      array: [1, 2, 3],
      object: { foo: 'bar' },
      date: {
        __type: 'Date',
        iso: '2016-05-26T20:55:01.154Z',
      },
    };
    const schema = {
      fields: {
        array: { type: 'Array' },
        object: { type: 'Object' },
        date: { type: 'Date' },
      },
    };
    adapter
      .createObject('MyClass', schema, obj)
      .then(() => adapter._rawFind('MyClass', {}))
      .then(results => {
        expect(results.length).toEqual(1);
        const mob = results[0];
        expect(mob.array instanceof Array).toBe(true);
        expect(typeof mob.object).toBe('object');
        expect(mob.date instanceof Date).toBe(true);
        return adapter.find('MyClass', schema, {}, {});
      })
      .then(results => {
        expect(results.length).toEqual(1);
        const mob = results[0];
        expect(mob.array instanceof Array).toBe(true);
        expect(typeof mob.object).toBe('object');
        expect(mob.date.__type).toBe('Date');
        expect(mob.date.iso).toBe('2016-05-26T20:55:01.154Z');
        done();
      })
      .catch(error => {
        console.log(error);
        fail();
        done();
      });
  });

  it('handles updating a single object with array, object date', done => {
    const adapter = new MongoStorageAdapter({ uri: databaseURI });

    const schema = {
      fields: {
        array: { type: 'Array' },
        object: { type: 'Object' },
        date: { type: 'Date' },
      },
    };

    adapter
      .createObject('MyClass', schema, {})
      .then(() => adapter._rawFind('MyClass', {}))
      .then(results => {
        expect(results.length).toEqual(1);
        const update = {
          array: [1, 2, 3],
          object: { foo: 'bar' },
          date: {
            __type: 'Date',
            iso: '2016-05-26T20:55:01.154Z',
          },
        };
        const query = {};
        return adapter.findOneAndUpdate('MyClass', schema, query, update);
      })
      .then(results => {
        const mob = results;
        expect(mob.array instanceof Array).toBe(true);
        expect(typeof mob.object).toBe('object');
        expect(mob.date.__type).toBe('Date');
        expect(mob.date.iso).toBe('2016-05-26T20:55:01.154Z');
        return adapter._rawFind('MyClass', {});
      })
      .then(results => {
        expect(results.length).toEqual(1);
        const mob = results[0];
        expect(mob.array instanceof Array).toBe(true);
        expect(typeof mob.object).toBe('object');
        expect(mob.date instanceof Date).toBe(true);
        done();
      })
      .catch(error => {
        console.log(error);
        fail();
        done();
      });
  });

  it('handleShutdown, close connection', done => {
    const adapter = new MongoStorageAdapter({ uri: databaseURI });

    const schema = {
      fields: {
        array: { type: 'Array' },
        object: { type: 'Object' },
        date: { type: 'Date' },
      },
    };

    adapter.createObject('MyClass', schema, {}).then(() => {
      expect(adapter.database.serverConfig.isConnected()).toEqual(true);
      adapter.handleShutdown();
      expect(adapter.database.serverConfig.isConnected()).toEqual(false);
      done();
    });
  });

  it('getClass if exists', async () => {
    const adapter = new MongoStorageAdapter({ uri: databaseURI });

    const schema = {
      fields: {
        array: { type: 'Array' },
        object: { type: 'Object' },
        date: { type: 'Date' },
      },
    };

    await adapter.createClass('MyClass', schema);
    const myClassSchema = await adapter.getClass('MyClass');
    expect(myClassSchema).toBeDefined();
  });

  it('getClass if not exists', async () => {
    const adapter = new MongoStorageAdapter({ uri: databaseURI });
    await expectAsync(adapter.getClass('UnknownClass')).toBeRejectedWith(
      undefined
    );
  });
});<|MERGE_RESOLUTION|>--- conflicted
+++ resolved
@@ -108,11 +108,7 @@
         err => {
           expect(err.name).toEqual('MongoError');
           expect(err.code).toEqual(50);
-<<<<<<< HEAD
           expect(err.message).toContain('operation exceeded time limit');
-=======
-          expect(err.message).toMatch('operation exceeded time limit');
->>>>>>> c5a1a98f
           done();
         }
       );
