'use strict';

const Parse = require('parse/node').Parse;
const dd = require('deep-diff');
const Config = require('../lib/Config');
const request = require('../lib/request');
const TestUtils = require('../lib/TestUtils');

let config;

const hasAllPODobject = () => {
  const obj = new Parse.Object('HasAllPOD');
  obj.set('aNumber', 5);
  obj.set('aString', 'string');
  obj.set('aBool', true);
  obj.set('aDate', new Date());
  obj.set('aObject', { k1: 'value', k2: true, k3: 5 });
  obj.set('aArray', ['contents', true, 5]);
  obj.set('aGeoPoint', new Parse.GeoPoint({ latitude: 0, longitude: 0 }));
  obj.set(
    'aFile',
    new Parse.File('f.txt', { base64: 'V29ya2luZyBhdCBQYXJzZSBpcyBncmVhdCE=' })
  );
  const objACL = new Parse.ACL();
  objACL.setPublicWriteAccess(false);
  obj.setACL(objACL);
  return obj;
};

const defaultClassLevelPermissions = {
  find: {
    '*': true,
  },
  count: {
    '*': true,
  },
  create: {
    '*': true,
  },
  get: {
    '*': true,
  },
  update: {
    '*': true,
  },
  addField: {
    '*': true,
  },
  delete: {
    '*': true,
  },
  protectedFields: {
    '*': [],
  },
};

const plainOldDataSchema = {
  className: 'HasAllPOD',
  fields: {
    //Default fields
    ACL: { type: 'ACL' },
    createdAt: { type: 'Date' },
    updatedAt: { type: 'Date' },
    objectId: { type: 'String' },
    //Custom fields
    aNumber: { type: 'Number' },
    aString: { type: 'String' },
    aBool: { type: 'Boolean' },
    aDate: { type: 'Date' },
    aObject: { type: 'Object' },
    aArray: { type: 'Array' },
    aGeoPoint: { type: 'GeoPoint' },
    aFile: { type: 'File' },
  },
  classLevelPermissions: defaultClassLevelPermissions,
};

const pointersAndRelationsSchema = {
  className: 'HasPointersAndRelations',
  fields: {
    //Default fields
    ACL: { type: 'ACL' },
    createdAt: { type: 'Date' },
    updatedAt: { type: 'Date' },
    objectId: { type: 'String' },
    //Custom fields
    aPointer: {
      type: 'Pointer',
      targetClass: 'HasAllPOD',
    },
    aRelation: {
      type: 'Relation',
      targetClass: 'HasAllPOD',
    },
  },
  classLevelPermissions: defaultClassLevelPermissions,
};

const userSchema = {
  className: '_User',
  fields: {
    objectId: { type: 'String' },
    createdAt: { type: 'Date' },
    updatedAt: { type: 'Date' },
    ACL: { type: 'ACL' },
    username: { type: 'String' },
    password: { type: 'String' },
    email: { type: 'String' },
    emailVerified: { type: 'Boolean' },
    authData: { type: 'Object' },
  },
  classLevelPermissions: defaultClassLevelPermissions,
};

const roleSchema = {
  className: '_Role',
  fields: {
    objectId: { type: 'String' },
    createdAt: { type: 'Date' },
    updatedAt: { type: 'Date' },
    ACL: { type: 'ACL' },
    name: { type: 'String' },
    users: { type: 'Relation', targetClass: '_User' },
    roles: { type: 'Relation', targetClass: '_Role' },
  },
  classLevelPermissions: defaultClassLevelPermissions,
};

const noAuthHeaders = {
  'X-Parse-Application-Id': 'test',
};

const restKeyHeaders = {
  'X-Parse-Application-Id': 'test',
  'X-Parse-REST-API-Key': 'rest',
  'Content-Type': 'application/json',
};

const masterKeyHeaders = {
  'X-Parse-Application-Id': 'test',
  'X-Parse-Master-Key': 'test',
  'Content-Type': 'application/json',
};

describe('schemas', () => {
  beforeEach(() => {
    config = Config.get('test');
  });

  afterEach(async () => {
    await config.database.schemaCache.clear();
    await TestUtils.destroyAllDataPermanently(false);
  });

  it('requires the master key to get all schemas', done => {
    request({
      url: 'http://localhost:8378/1/schemas',
      json: true,
      headers: noAuthHeaders,
    }).then(fail, response => {
      //api.parse.com uses status code 401, but due to the lack of keys
      //being necessary in parse-server, 403 makes more sense
      expect(response.status).toEqual(403);
      expect(response.data.error).toEqual('unauthorized');
      done();
    });
  });

  it('requires the master key to get one schema', done => {
    request({
      url: 'http://localhost:8378/1/schemas/SomeSchema',
      json: true,
      headers: restKeyHeaders,
    }).then(fail, response => {
      expect(response.status).toEqual(403);
      expect(response.data.error).toEqual(
        'unauthorized: master key is required'
      );
      done();
    });
  });

  it('asks for the master key if you use the rest key', done => {
    request({
      url: 'http://localhost:8378/1/schemas',
      json: true,
      headers: restKeyHeaders,
    }).then(fail, response => {
      expect(response.status).toEqual(403);
      expect(response.data.error).toEqual(
        'unauthorized: master key is required'
      );
      done();
    });
  });

  it('creates _User schema when server starts', done => {
    request({
      url: 'http://localhost:8378/1/schemas',
      json: true,
      headers: masterKeyHeaders,
    }).then(response => {
      const expected = {
        results: [userSchema, roleSchema],
      };
      expect(
        response.data.results
          .sort((s1, s2) => s1.className.localeCompare(s2.className))
          .map(s => {
            const withoutIndexes = Object.assign({}, s);
            delete withoutIndexes.indexes;
            return withoutIndexes;
          })
      ).toEqual(
        expected.results.sort((s1, s2) =>
          s1.className.localeCompare(s2.className)
        )
      );
      done();
    });
  });

  it('responds with a list of schemas after creating objects', done => {
    const obj1 = hasAllPODobject();
    obj1
      .save()
      .then(savedObj1 => {
        const obj2 = new Parse.Object('HasPointersAndRelations');
        obj2.set('aPointer', savedObj1);
        const relation = obj2.relation('aRelation');
        relation.add(obj1);
        return obj2.save();
      })
      .then(() => {
        request({
          url: 'http://localhost:8378/1/schemas',
          json: true,
          headers: masterKeyHeaders,
        }).then(response => {
          const expected = {
            results: [
              userSchema,
              roleSchema,
              plainOldDataSchema,
              pointersAndRelationsSchema,
            ],
          };
          expect(
            response.data.results
              .sort((s1, s2) => s1.className.localeCompare(s2.className))
              .map(s => {
                const withoutIndexes = Object.assign({}, s);
                delete withoutIndexes.indexes;
                return withoutIndexes;
              })
          ).toEqual(
            expected.results.sort((s1, s2) =>
              s1.className.localeCompare(s2.className)
            )
          );
          done();
        });
      });
  });

  it('responds with a single schema', done => {
    const obj = hasAllPODobject();
    obj.save().then(() => {
      request({
        url: 'http://localhost:8378/1/schemas/HasAllPOD',
        json: true,
        headers: masterKeyHeaders,
      }).then(response => {
        expect(response.data).toEqual(plainOldDataSchema);
        done();
      });
    });
  });

  it('treats class names case sensitively', done => {
    const obj = hasAllPODobject();
    obj.save().then(() => {
      request({
        url: 'http://localhost:8378/1/schemas/HASALLPOD',
        json: true,
        headers: masterKeyHeaders,
      }).then(fail, response => {
        expect(response.status).toEqual(400);
        expect(response.data).toEqual({
          code: 103,
          error: 'Class HASALLPOD does not exist.',
        });
        done();
      });
    });
  });

  it('requires the master key to create a schema', done => {
    request({
      url: 'http://localhost:8378/1/schemas',
      method: 'POST',
      json: true,
      headers: noAuthHeaders,
      body: {
        className: 'MyClass',
      },
    }).then(fail, response => {
      expect(response.status).toEqual(403);
      expect(response.data.error).toEqual('unauthorized');
      done();
    });
  });

  it('sends an error if you use mismatching class names', done => {
    request({
      url: 'http://localhost:8378/1/schemas/A',
      method: 'POST',
      headers: masterKeyHeaders,
      json: true,
      body: {
        className: 'B',
      },
    }).then(fail, response => {
      expect(response.status).toEqual(400);
      expect(response.data).toEqual({
        code: Parse.Error.INVALID_CLASS_NAME,
        error: 'Class name mismatch between B and A.',
      });
      done();
    });
  });

  it('sends an error if you use no class name', done => {
    request({
      url: 'http://localhost:8378/1/schemas',
      method: 'POST',
      headers: masterKeyHeaders,
      json: true,
      body: {},
    }).then(fail, response => {
      expect(response.status).toEqual(400);
      expect(response.data).toEqual({
        code: 135,
        error: 'POST /schemas needs a class name.',
      });
      done();
    });
  });

  it('sends an error if you try to create the same class twice', done => {
    request({
      url: 'http://localhost:8378/1/schemas',
      method: 'POST',
      headers: masterKeyHeaders,
      json: true,
      body: {
        className: 'A',
      },
    }).then(() => {
      request({
        url: 'http://localhost:8378/1/schemas',
        method: 'POST',
        headers: masterKeyHeaders,
        json: true,
        body: {
          className: 'A',
        },
      }).then(fail, response => {
        expect(response.status).toEqual(400);
        expect(response.data).toEqual({
          code: Parse.Error.INVALID_CLASS_NAME,
          error: 'Class A already exists.',
        });
        done();
      });
    });
  });

  it('responds with all fields when you create a class', done => {
    request({
      url: 'http://localhost:8378/1/schemas',
      method: 'POST',
      headers: masterKeyHeaders,
      json: true,
      body: {
        className: 'NewClass',
        fields: {
          foo: { type: 'Number' },
          ptr: { type: 'Pointer', targetClass: 'SomeClass' },
        },
      },
    }).then(response => {
      expect(response.data).toEqual({
        className: 'NewClass',
        fields: {
          ACL: { type: 'ACL' },
          createdAt: { type: 'Date' },
          updatedAt: { type: 'Date' },
          objectId: { type: 'String' },
          foo: { type: 'Number' },
          ptr: { type: 'Pointer', targetClass: 'SomeClass' },
        },
        classLevelPermissions: defaultClassLevelPermissions,
      });
      done();
    });
  });

  it('responds with all fields and options when you create a class with field options', done => {
    request({
      url: 'http://localhost:8378/1/schemas',
      method: 'POST',
      headers: masterKeyHeaders,
      json: true,
      body: {
        className: 'NewClassWithOptions',
        fields: {
          foo1: { type: 'Number' },
          foo2: { type: 'Number', required: true, defaultValue: 10 },
          foo3: {
            type: 'String',
            required: false,
            defaultValue: 'some string',
          },
          foo4: { type: 'Date', required: true },
          foo5: { type: 'Number', defaultValue: 5 },
          ptr: { type: 'Pointer', targetClass: 'SomeClass', required: false },
          defaultFalse: {
            type: 'Boolean',
            required: true,
            defaultValue: false,
          },
          defaultZero: { type: 'Number', defaultValue: 0 },
<<<<<<< HEAD
=======
          relation: { type: 'Relation', targetClass: 'SomeClass' }
>>>>>>> ce2405ab
        },
      },
    }).then(async response => {
      expect(response.data).toEqual({
        className: 'NewClassWithOptions',
        fields: {
          ACL: { type: 'ACL' },
          createdAt: { type: 'Date' },
          updatedAt: { type: 'Date' },
          objectId: { type: 'String' },
          foo1: { type: 'Number' },
          foo2: { type: 'Number', required: true, defaultValue: 10 },
          foo3: {
            type: 'String',
            required: false,
            defaultValue: 'some string',
          },
          foo4: { type: 'Date', required: true },
          foo5: { type: 'Number', defaultValue: 5 },
          ptr: { type: 'Pointer', targetClass: 'SomeClass', required: false },
          defaultFalse: {
            type: 'Boolean',
            required: true,
            defaultValue: false,
          },
          defaultZero: { type: 'Number', defaultValue: 0 },
<<<<<<< HEAD
=======
          relation: { type: 'Relation', targetClass: 'SomeClass' }
>>>>>>> ce2405ab
        },
        classLevelPermissions: defaultClassLevelPermissions,
      });
      const obj = new Parse.Object('NewClassWithOptions');
      try {
        await obj.save();
        fail('should fail');
      } catch (e) {
        expect(e.code).toEqual(142);
      }
      const date = new Date();
      obj.set('foo4', date);
      await obj.save();
      expect(obj.get('foo1')).toBeUndefined();
      expect(obj.get('foo2')).toEqual(10);
      expect(obj.get('foo3')).toEqual('some string');
      expect(obj.get('foo4')).toEqual(date);
      expect(obj.get('foo5')).toEqual(5);
      expect(obj.get('ptr')).toBeUndefined();
      expect(obj.get('defaultFalse')).toEqual(false);
      expect(obj.get('defaultZero')).toEqual(0);
      expect(obj.get('ptr')).toBeUndefined();
      expect(obj.get('relation')).toBeUndefined();
      done();
    });
  });

  it('try to set a relation field as a required field', async (done) => {
    try {
      await request({
        url: 'http://localhost:8378/1/schemas',
        method: 'POST',
        headers: masterKeyHeaders,
        json: true,
        body: {
          className: 'NewClassWithRelationRequired',
          fields: {
            foo: { type: 'String' },
            relation: { type: 'Relation', targetClass: 'SomeClass', required: true }
          },
        },
      });
      fail('should fail');
    } catch (e) {
      expect(e.data.code).toEqual(111);
    }
    done();
  });

  it('try to set a relation field with a default value', async (done) => {
    try {
      await request({
        url: 'http://localhost:8378/1/schemas',
        method: 'POST',
        headers: masterKeyHeaders,
        json: true,
        body: {
          className: 'NewClassRelationWithOptions',
          fields: {
            foo: { type: 'String' },
            relation: { type: 'Relation', targetClass: 'SomeClass', defaultValue: { __type: 'Relation', className: '_User' } }
          },
        },
      });
      fail('should fail');
    } catch (e) {
      expect(e.data.code).toEqual(111);
    }
    done();
  });

  it('try to update schemas with a relation field with options', async (done) => {
    await request({
      url: 'http://localhost:8378/1/schemas',
      method: 'POST',
      headers: masterKeyHeaders,
      json: true,
      body: {
        className: 'NewClassRelationWithOptions',
        fields: {
          foo: { type: 'String' }
        },
      },
    });
    try {
      await request({
        url: 'http://localhost:8378/1/schemas/NewClassRelationWithOptions',
        method: 'POST',
        headers: masterKeyHeaders,
        json: true,
        body: {
          className: 'NewClassRelationWithOptions',
          fields: {
            relation: { type: 'Relation', targetClass: 'SomeClass', required: true }
          },
          _method: "PUT"
        }
      });
      fail('should fail');
    } catch (e) {
      expect(e.data.code).toEqual(111);
    }

    try {
      await request({
        url: 'http://localhost:8378/1/schemas/NewClassRelationWithOptions',
        method: 'POST',
        headers: masterKeyHeaders,
        json: true,
        body: {
          className: 'NewClassRelationWithOptions',
          fields: {
            relation: { type: 'Relation', targetClass: 'SomeClass', defaultValue: { __type: 'Relation', className: '_User' } }
          },
          _method: "PUT"
        }
      });
      fail('should fail');
    } catch (e) {
      expect(e.data.code).toEqual(111);
    }
    done();
  });

  it('validated the data type of default values when creating a new class', async () => {
    try {
      await request({
        url: 'http://localhost:8378/1/schemas',
        method: 'POST',
        headers: masterKeyHeaders,
        json: true,
        body: {
          className: 'NewClassWithValidation',
          fields: {
            foo: { type: 'String', defaultValue: 10 },
          },
        },
      });
      fail('should fail');
    } catch (e) {
      expect(e.data.error).toEqual(
        'schema mismatch for NewClassWithValidation.foo default value; expected String but got Number'
      );
    }
  });

  it('validated the data type of default values when adding new fields', async () => {
    try {
      await request({
        url: 'http://localhost:8378/1/schemas',
        method: 'POST',
        headers: masterKeyHeaders,
        json: true,
        body: {
          className: 'NewClassWithValidation',
          fields: {
            foo: { type: 'String', defaultValue: 'some value' },
          },
        },
      });
      await request({
        url: 'http://localhost:8378/1/schemas/NewClassWithValidation',
        method: 'PUT',
        headers: masterKeyHeaders,
        json: true,
        body: {
          className: 'NewClassWithValidation',
          fields: {
            foo2: { type: 'String', defaultValue: 10 },
          },
        },
      });
      fail('should fail');
    } catch (e) {
      expect(e.data.error).toEqual(
        'schema mismatch for NewClassWithValidation.foo2 default value; expected String but got Number'
      );
    }
  });

  it('responds with all fields when getting incomplete schema', done => {
    config.database
      .loadSchema()
      .then(schemaController =>
        schemaController.addClassIfNotExists(
          '_Installation',
          {},
          defaultClassLevelPermissions
        )
      )
      .then(() => {
        request({
          url: 'http://localhost:8378/1/schemas/_Installation',
          headers: masterKeyHeaders,
          json: true,
        }).then(response => {
          expect(
            dd(response.data, {
              className: '_Installation',
              fields: {
                objectId: { type: 'String' },
                updatedAt: { type: 'Date' },
                createdAt: { type: 'Date' },
                installationId: { type: 'String' },
                deviceToken: { type: 'String' },
                channels: { type: 'Array' },
                deviceType: { type: 'String' },
                pushType: { type: 'String' },
                GCMSenderId: { type: 'String' },
                timeZone: { type: 'String' },
                badge: { type: 'Number' },
                appIdentifier: { type: 'String' },
                localeIdentifier: { type: 'String' },
                appVersion: { type: 'String' },
                appName: { type: 'String' },
                parseVersion: { type: 'String' },
                ACL: { type: 'ACL' },
              },
              classLevelPermissions: defaultClassLevelPermissions,
            })
          ).toBeUndefined();
          done();
        });
      })
      .catch(error => {
        fail(JSON.stringify(error));
        done();
      });
  });

  it('lets you specify class name in both places', done => {
    request({
      url: 'http://localhost:8378/1/schemas/NewClass',
      method: 'POST',
      headers: masterKeyHeaders,
      json: true,
      body: {
        className: 'NewClass',
      },
    }).then(response => {
      expect(response.data).toEqual({
        className: 'NewClass',
        fields: {
          ACL: { type: 'ACL' },
          createdAt: { type: 'Date' },
          updatedAt: { type: 'Date' },
          objectId: { type: 'String' },
        },
        classLevelPermissions: defaultClassLevelPermissions,
      });
      done();
    });
  });

  it('requires the master key to modify schemas', done => {
    request({
      url: 'http://localhost:8378/1/schemas/NewClass',
      method: 'POST',
      headers: masterKeyHeaders,
      json: true,
      body: {},
    }).then(() => {
      request({
        url: 'http://localhost:8378/1/schemas/NewClass',
        method: 'PUT',
        headers: noAuthHeaders,
        json: true,
        body: {},
      }).then(fail, response => {
        expect(response.status).toEqual(403);
        expect(response.data.error).toEqual('unauthorized');
        done();
      });
    });
  });

  it('rejects class name mis-matches in put', done => {
    request({
      url: 'http://localhost:8378/1/schemas/NewClass',
      method: 'PUT',
      headers: masterKeyHeaders,
      json: true,
      body: { className: 'WrongClassName' },
    }).then(fail, response => {
      expect(response.status).toEqual(400);
      expect(response.data.code).toEqual(Parse.Error.INVALID_CLASS_NAME);
      expect(response.data.error).toEqual(
        'Class name mismatch between WrongClassName and NewClass.'
      );
      done();
    });
  });

  it('refuses to add fields to non-existent classes', done => {
    request({
      url: 'http://localhost:8378/1/schemas/NoClass',
      method: 'PUT',
      headers: masterKeyHeaders,
      json: true,
      body: {
        fields: {
          newField: { type: 'String' },
        },
      },
    }).then(fail, response => {
      expect(response.status).toEqual(400);
      expect(response.data.code).toEqual(Parse.Error.INVALID_CLASS_NAME);
      expect(response.data.error).toEqual('Class NoClass does not exist.');
      done();
    });
  });

  it('refuses to put to existing fields, even if it would not be a change', done => {
    const obj = hasAllPODobject();
    obj.save().then(() => {
      request({
        url: 'http://localhost:8378/1/schemas/HasAllPOD',
        method: 'PUT',
        headers: masterKeyHeaders,
        json: true,
        body: {
          fields: {
            aString: { type: 'String' },
          },
        },
      }).then(fail, response => {
        expect(response.status).toEqual(400);
        expect(response.data.code).toEqual(255);
        expect(response.data.error).toEqual(
          'Field aString exists, cannot update.'
        );
        done();
      });
    });
  });

  it('refuses to delete non-existent fields', done => {
    const obj = hasAllPODobject();
    obj.save().then(() => {
      request({
        url: 'http://localhost:8378/1/schemas/HasAllPOD',
        method: 'PUT',
        headers: masterKeyHeaders,
        json: true,
        body: {
          fields: {
            nonExistentKey: { __op: 'Delete' },
          },
        },
      }).then(fail, response => {
        expect(response.status).toEqual(400);
        expect(response.data.code).toEqual(255);
        expect(response.data.error).toEqual(
          'Field nonExistentKey does not exist, cannot delete.'
        );
        done();
      });
    });
  });

  it('refuses to add a geopoint to a class that already has one', done => {
    const obj = hasAllPODobject();
    obj.save().then(() => {
      request({
        url: 'http://localhost:8378/1/schemas/HasAllPOD',
        method: 'PUT',
        headers: masterKeyHeaders,
        json: true,
        body: {
          fields: {
            newGeo: { type: 'GeoPoint' },
          },
        },
      }).then(fail, response => {
        expect(response.status).toEqual(400);
        expect(response.data.code).toEqual(Parse.Error.INCORRECT_TYPE);
        expect(response.data.error).toEqual(
          'currently, only one GeoPoint field may exist in an object. Adding newGeo when aGeoPoint already exists.'
        );
        done();
      });
    });
  });

  it('refuses to add two geopoints', done => {
    const obj = new Parse.Object('NewClass');
    obj.set('aString', 'aString');
    obj.save().then(() => {
      request({
        url: 'http://localhost:8378/1/schemas/NewClass',
        method: 'PUT',
        headers: masterKeyHeaders,
        json: true,
        body: {
          fields: {
            newGeo1: { type: 'GeoPoint' },
            newGeo2: { type: 'GeoPoint' },
          },
        },
      }).then(fail, response => {
        expect(response.status).toEqual(400);
        expect(response.data.code).toEqual(Parse.Error.INCORRECT_TYPE);
        expect(response.data.error).toEqual(
          'currently, only one GeoPoint field may exist in an object. Adding newGeo2 when newGeo1 already exists.'
        );
        done();
      });
    });
  });

  it('allows you to delete and add a geopoint in the same request', done => {
    const obj = new Parse.Object('NewClass');
    obj.set('geo1', new Parse.GeoPoint({ latitude: 0, longitude: 0 }));
    obj.save().then(() => {
      request({
        url: 'http://localhost:8378/1/schemas/NewClass',
        method: 'PUT',
        headers: masterKeyHeaders,
        json: true,
        body: {
          fields: {
            geo2: { type: 'GeoPoint' },
            geo1: { __op: 'Delete' },
          },
        },
      }).then(response => {
        expect(
          dd(response.data, {
            className: 'NewClass',
            fields: {
              ACL: { type: 'ACL' },
              createdAt: { type: 'Date' },
              objectId: { type: 'String' },
              updatedAt: { type: 'Date' },
              geo2: { type: 'GeoPoint' },
            },
            classLevelPermissions: defaultClassLevelPermissions,
          })
        ).toEqual(undefined);
        done();
      });
    });
  });

  it('put with no modifications returns all fields', done => {
    const obj = hasAllPODobject();
    obj.save().then(() => {
      request({
        url: 'http://localhost:8378/1/schemas/HasAllPOD',
        method: 'PUT',
        headers: masterKeyHeaders,
        json: true,
        body: {},
      }).then(response => {
        expect(response.data).toEqual(plainOldDataSchema);
        done();
      });
    });
  });

  it('lets you add fields', done => {
    request({
      url: 'http://localhost:8378/1/schemas/NewClass',
      method: 'POST',
      headers: masterKeyHeaders,
      json: true,
      body: {},
    }).then(() => {
      request({
        method: 'PUT',
        url: 'http://localhost:8378/1/schemas/NewClass',
        headers: masterKeyHeaders,
        json: true,
        body: {
          fields: {
            newField: { type: 'String' },
          },
        },
      }).then(response => {
        expect(
          dd(response.data, {
            className: 'NewClass',
            fields: {
              ACL: { type: 'ACL' },
              createdAt: { type: 'Date' },
              objectId: { type: 'String' },
              updatedAt: { type: 'Date' },
              newField: { type: 'String' },
            },
            classLevelPermissions: defaultClassLevelPermissions,
          })
        ).toEqual(undefined);
        request({
          url: 'http://localhost:8378/1/schemas/NewClass',
          headers: masterKeyHeaders,
          json: true,
        }).then(response => {
          expect(response.data).toEqual({
            className: 'NewClass',
            fields: {
              ACL: { type: 'ACL' },
              createdAt: { type: 'Date' },
              updatedAt: { type: 'Date' },
              objectId: { type: 'String' },
              newField: { type: 'String' },
            },
            classLevelPermissions: defaultClassLevelPermissions,
          });
          done();
        });
      });
    });
  });

  it('lets you add fields with options', done => {
    request({
      url: 'http://localhost:8378/1/schemas/NewClass',
      method: 'POST',
      headers: masterKeyHeaders,
      json: true,
      body: {},
    }).then(() => {
      request({
        method: 'PUT',
        url: 'http://localhost:8378/1/schemas/NewClass',
        headers: masterKeyHeaders,
        json: true,
        body: {
          fields: {
            newField: {
              type: 'String',
              required: true,
              defaultValue: 'some value',
            },
          },
        },
      }).then(response => {
        expect(
          dd(response.data, {
            className: 'NewClass',
            fields: {
              ACL: { type: 'ACL' },
              createdAt: { type: 'Date' },
              objectId: { type: 'String' },
              updatedAt: { type: 'Date' },
              newField: {
                type: 'String',
                required: true,
                defaultValue: 'some value',
              },
            },
            classLevelPermissions: defaultClassLevelPermissions,
          })
        ).toEqual(undefined);
        request({
          url: 'http://localhost:8378/1/schemas/NewClass',
          headers: masterKeyHeaders,
          json: true,
        }).then(response => {
          expect(response.data).toEqual({
            className: 'NewClass',
            fields: {
              ACL: { type: 'ACL' },
              createdAt: { type: 'Date' },
              updatedAt: { type: 'Date' },
              objectId: { type: 'String' },
              newField: {
                type: 'String',
                required: true,
                defaultValue: 'some value',
              },
            },
            classLevelPermissions: defaultClassLevelPermissions,
          });
          done();
        });
      });
    });
  });

  it('should validate required fields', done => {
    request({
      url: 'http://localhost:8378/1/schemas/NewClass',
      method: 'POST',
      headers: masterKeyHeaders,
      json: true,
      body: {},
    }).then(() => {
      request({
        method: 'PUT',
        url: 'http://localhost:8378/1/schemas/NewClass',
        headers: masterKeyHeaders,
        json: true,
        body: {
          fields: {
            newRequiredField: {
              type: 'String',
              required: true,
            },
            newRequiredFieldWithDefaultValue: {
              type: 'String',
              required: true,
              defaultValue: 'some value',
            },
            newNotRequiredField: {
              type: 'String',
              required: false,
            },
            newNotRequiredFieldWithDefaultValue: {
              type: 'String',
              required: false,
              defaultValue: 'some value',
            },
            newRegularFieldWithDefaultValue: {
              type: 'String',
              defaultValue: 'some value',
            },
            newRegularField: {
              type: 'String',
            },
          },
        },
      }).then(async () => {
        let obj = new Parse.Object('NewClass');
        try {
          await obj.save();
          fail('Should fail');
        } catch (e) {
          expect(e.code).toEqual(142);
          expect(e.message).toEqual('newRequiredField is required');
        }
        obj.set('newRequiredField', 'some value');
        await obj.save();
        expect(obj.get('newRequiredField')).toEqual('some value');
        expect(obj.get('newRequiredFieldWithDefaultValue')).toEqual(
          'some value'
        );
        expect(obj.get('newNotRequiredField')).toEqual(undefined);
        expect(obj.get('newNotRequiredFieldWithDefaultValue')).toEqual(
          'some value'
        );
        expect(obj.get('newRegularField')).toEqual(undefined);
        obj.set('newRequiredField', null);
        try {
          await obj.save();
          fail('Should fail');
        } catch (e) {
          expect(e.code).toEqual(142);
          expect(e.message).toEqual('newRequiredField is required');
        }
        obj.unset('newRequiredField');
        try {
          await obj.save();
          fail('Should fail');
        } catch (e) {
          expect(e.code).toEqual(142);
          expect(e.message).toEqual('newRequiredField is required');
        }
        obj.set('newRequiredField', 'some value2');
        await obj.save();
        expect(obj.get('newRequiredField')).toEqual('some value2');
        expect(obj.get('newRequiredFieldWithDefaultValue')).toEqual(
          'some value'
        );
        expect(obj.get('newNotRequiredField')).toEqual(undefined);
        expect(obj.get('newNotRequiredFieldWithDefaultValue')).toEqual(
          'some value'
        );
        expect(obj.get('newRegularField')).toEqual(undefined);
        obj.unset('newRequiredFieldWithDefaultValue');
        try {
          await obj.save();
          fail('Should fail');
        } catch (e) {
          expect(e.code).toEqual(142);
          expect(e.message).toEqual(
            'newRequiredFieldWithDefaultValue is required'
          );
        }
        obj.set('newRequiredFieldWithDefaultValue', '');
        try {
          await obj.save();
          fail('Should fail');
        } catch (e) {
          expect(e.code).toEqual(142);
          expect(e.message).toEqual(
            'newRequiredFieldWithDefaultValue is required'
          );
        }
        obj.set('newRequiredFieldWithDefaultValue', 'some value2');
        obj.set('newNotRequiredField', '');
        obj.set('newNotRequiredFieldWithDefaultValue', null);
        obj.unset('newRegularField');
        await obj.save();
        expect(obj.get('newRequiredField')).toEqual('some value2');
        expect(obj.get('newRequiredFieldWithDefaultValue')).toEqual(
          'some value2'
        );
        expect(obj.get('newNotRequiredField')).toEqual('');
        expect(obj.get('newNotRequiredFieldWithDefaultValue')).toEqual(null);
        expect(obj.get('newRegularField')).toEqual(undefined);
        obj = new Parse.Object('NewClass');
        obj.set('newRequiredField', 'some value3');
        obj.set('newRequiredFieldWithDefaultValue', 'some value3');
        obj.set('newNotRequiredField', 'some value3');
        obj.set('newNotRequiredFieldWithDefaultValue', 'some value3');
        obj.set('newRegularField', 'some value3');
        await obj.save();
        expect(obj.get('newRequiredField')).toEqual('some value3');
        expect(obj.get('newRequiredFieldWithDefaultValue')).toEqual(
          'some value3'
        );
        expect(obj.get('newNotRequiredField')).toEqual('some value3');
        expect(obj.get('newNotRequiredFieldWithDefaultValue')).toEqual(
          'some value3'
        );
        expect(obj.get('newRegularField')).toEqual('some value3');
        done();
      });
    });
  });

  it('should validate required fields and set default values after before save trigger', async () => {
    await request({
      url: 'http://localhost:8378/1/schemas',
      method: 'POST',
      headers: masterKeyHeaders,
      json: true,
      body: {
        className: 'NewClassForBeforeSaveTest',
        fields: {
          foo1: { type: 'String' },
          foo2: { type: 'String', required: true },
          foo3: {
            type: 'String',
            required: true,
            defaultValue: 'some default value 3',
          },
          foo4: { type: 'String', defaultValue: 'some default value 4' },
        },
      },
    });

    Parse.Cloud.beforeSave('NewClassForBeforeSaveTest', req => {
      req.object.set('foo1', 'some value 1');
      req.object.set('foo2', 'some value 2');
      req.object.set('foo3', 'some value 3');
      req.object.set('foo4', 'some value 4');
    });

    let obj = new Parse.Object('NewClassForBeforeSaveTest');
    await obj.save();

    expect(obj.get('foo1')).toEqual('some value 1');
    expect(obj.get('foo2')).toEqual('some value 2');
    expect(obj.get('foo3')).toEqual('some value 3');
    expect(obj.get('foo4')).toEqual('some value 4');

    Parse.Cloud.beforeSave('NewClassForBeforeSaveTest', req => {
      req.object.set('foo1', 'some value 1');
      req.object.set('foo2', 'some value 2');
    });

    obj = new Parse.Object('NewClassForBeforeSaveTest');
    await obj.save();

    expect(obj.get('foo1')).toEqual('some value 1');
    expect(obj.get('foo2')).toEqual('some value 2');
    expect(obj.get('foo3')).toEqual('some default value 3');
    expect(obj.get('foo4')).toEqual('some default value 4');

    Parse.Cloud.beforeSave('NewClassForBeforeSaveTest', req => {
      req.object.set('foo1', 'some value 1');
      req.object.set('foo2', 'some value 2');
      req.object.set('foo3', undefined);
      req.object.unset('foo4');
    });

    obj = new Parse.Object('NewClassForBeforeSaveTest');
    obj.set('foo3', 'some value 3');
    obj.set('foo4', 'some value 4');
    await obj.save();

    expect(obj.get('foo1')).toEqual('some value 1');
    expect(obj.get('foo2')).toEqual('some value 2');
    expect(obj.get('foo3')).toEqual('some default value 3');
    expect(obj.get('foo4')).toEqual('some default value 4');

    Parse.Cloud.beforeSave('NewClassForBeforeSaveTest', req => {
      req.object.set('foo1', 'some value 1');
      req.object.set('foo2', undefined);
      req.object.set('foo3', undefined);
      req.object.unset('foo4');
    });

    obj = new Parse.Object('NewClassForBeforeSaveTest');
    obj.set('foo2', 'some value 2');
    obj.set('foo3', 'some value 3');
    obj.set('foo4', 'some value 4');

    try {
      await obj.save();
      fail('should fail');
    } catch (e) {
      expect(e.message).toEqual('foo2 is required');
    }

    Parse.Cloud.beforeSave('NewClassForBeforeSaveTest', req => {
      req.object.set('foo1', 'some value 1');
      req.object.unset('foo2');
      req.object.set('foo3', undefined);
      req.object.unset('foo4');
    });

    obj = new Parse.Object('NewClassForBeforeSaveTest');
    obj.set('foo2', 'some value 2');
    obj.set('foo3', 'some value 3');
    obj.set('foo4', 'some value 4');

    try {
      await obj.save();
      fail('should fail');
    } catch (e) {
      expect(e.message).toEqual('foo2 is required');
    }
  });

  it('lets you add fields to system schema', done => {
    request({
      method: 'POST',
      url: 'http://localhost:8378/1/schemas/_User',
      headers: masterKeyHeaders,
      json: true,
    }).then(fail, () => {
      request({
        url: 'http://localhost:8378/1/schemas/_User',
        method: 'PUT',
        headers: masterKeyHeaders,
        json: true,
        body: {
          fields: {
            newField: { type: 'String' },
          },
        },
      }).then(response => {
        expect(
          dd(response.data, {
            className: '_User',
            fields: {
              objectId: { type: 'String' },
              updatedAt: { type: 'Date' },
              createdAt: { type: 'Date' },
              username: { type: 'String' },
              password: { type: 'String' },
              email: { type: 'String' },
              emailVerified: { type: 'Boolean' },
              authData: { type: 'Object' },
              newField: { type: 'String' },
              ACL: { type: 'ACL' },
            },
            classLevelPermissions: {
              ...defaultClassLevelPermissions,
              protectedFields: {
                '*': ['email'],
              },
            },
          })
        ).toBeUndefined();
        request({
          url: 'http://localhost:8378/1/schemas/_User',
          headers: masterKeyHeaders,
          json: true,
        }).then(response => {
          expect(
            dd(response.data, {
              className: '_User',
              fields: {
                objectId: { type: 'String' },
                updatedAt: { type: 'Date' },
                createdAt: { type: 'Date' },
                username: { type: 'String' },
                password: { type: 'String' },
                email: { type: 'String' },
                emailVerified: { type: 'Boolean' },
                authData: { type: 'Object' },
                newField: { type: 'String' },
                ACL: { type: 'ACL' },
              },
              classLevelPermissions: defaultClassLevelPermissions,
            })
          ).toBeUndefined();
          done();
        });
      });
    });
  });

  it('lets you delete multiple fields and check schema', done => {
    const simpleOneObject = () => {
      const obj = new Parse.Object('SimpleOne');
      obj.set('aNumber', 5);
      obj.set('aString', 'string');
      obj.set('aBool', true);
      return obj;
    };

    simpleOneObject()
      .save()
      .then(() => {
        request({
          url: 'http://localhost:8378/1/schemas/SimpleOne',
          method: 'PUT',
          headers: masterKeyHeaders,
          json: true,
          body: {
            fields: {
              aString: { __op: 'Delete' },
              aNumber: { __op: 'Delete' },
            },
          },
        }).then(response => {
          expect(response.data).toEqual({
            className: 'SimpleOne',
            fields: {
              //Default fields
              ACL: { type: 'ACL' },
              createdAt: { type: 'Date' },
              updatedAt: { type: 'Date' },
              objectId: { type: 'String' },
              //Custom fields
              aBool: { type: 'Boolean' },
            },
            classLevelPermissions: defaultClassLevelPermissions,
          });

          done();
        });
      });
  });

  it('lets you delete multiple fields and add fields', done => {
    const obj1 = hasAllPODobject();
    obj1.save().then(() => {
      request({
        url: 'http://localhost:8378/1/schemas/HasAllPOD',
        method: 'PUT',
        headers: masterKeyHeaders,
        json: true,
        body: {
          fields: {
            aString: { __op: 'Delete' },
            aNumber: { __op: 'Delete' },
            aNewString: { type: 'String' },
            aNewNumber: { type: 'Number' },
            aNewRelation: { type: 'Relation', targetClass: 'HasAllPOD' },
            aNewPointer: { type: 'Pointer', targetClass: 'HasAllPOD' },
          },
        },
      }).then(response => {
        expect(response.data).toEqual({
          className: 'HasAllPOD',
          fields: {
            //Default fields
            ACL: { type: 'ACL' },
            createdAt: { type: 'Date' },
            updatedAt: { type: 'Date' },
            objectId: { type: 'String' },
            //Custom fields
            aBool: { type: 'Boolean' },
            aDate: { type: 'Date' },
            aObject: { type: 'Object' },
            aArray: { type: 'Array' },
            aGeoPoint: { type: 'GeoPoint' },
            aFile: { type: 'File' },
            aNewNumber: { type: 'Number' },
            aNewString: { type: 'String' },
            aNewPointer: { type: 'Pointer', targetClass: 'HasAllPOD' },
            aNewRelation: { type: 'Relation', targetClass: 'HasAllPOD' },
          },
          classLevelPermissions: defaultClassLevelPermissions,
        });
        const obj2 = new Parse.Object('HasAllPOD');
        obj2.set('aNewPointer', obj1);
        const relation = obj2.relation('aNewRelation');
        relation.add(obj1);
        obj2.save().then(done); //Just need to make sure saving works on the new object.
      });
    });
  });

  it('will not delete any fields if the additions are invalid', done => {
    const obj = hasAllPODobject();
    obj.save().then(() => {
      request({
        url: 'http://localhost:8378/1/schemas/HasAllPOD',
        method: 'PUT',
        headers: masterKeyHeaders,
        json: true,
        body: {
          fields: {
            fakeNewField: { type: 'fake type' },
            aString: { __op: 'Delete' },
          },
        },
      }).then(fail, response => {
        expect(response.data.code).toEqual(Parse.Error.INCORRECT_TYPE);
        expect(response.data.error).toEqual('invalid field type: fake type');
        request({
          method: 'PUT',
          url: 'http://localhost:8378/1/schemas/HasAllPOD',
          headers: masterKeyHeaders,
          json: true,
        }).then(response => {
          expect(response.data).toEqual(plainOldDataSchema);
          done();
        });
      });
    });
  });

  it('requires the master key to delete schemas', done => {
    request({
      url: 'http://localhost:8378/1/schemas/DoesntMatter',
      method: 'DELETE',
      headers: noAuthHeaders,
      json: true,
    }).then(fail, response => {
      expect(response.status).toEqual(403);
      expect(response.data.error).toEqual('unauthorized');
      done();
    });
  });

  it('refuses to delete non-empty collection', done => {
    const obj = hasAllPODobject();
    obj.save().then(() => {
      request({
        url: 'http://localhost:8378/1/schemas/HasAllPOD',
        method: 'DELETE',
        headers: masterKeyHeaders,
        json: true,
      }).then(fail, response => {
        expect(response.status).toEqual(400);
        expect(response.data.code).toEqual(255);
        expect(response.data.error).toMatch(/HasAllPOD/);
        expect(response.data.error).toMatch(/contains 1/);
        done();
      });
    });
  });

  it('fails when deleting collections with invalid class names', done => {
    request({
      url: 'http://localhost:8378/1/schemas/_GlobalConfig',
      method: 'DELETE',
      headers: masterKeyHeaders,
      json: true,
    }).then(fail, response => {
      expect(response.status).toEqual(400);
      expect(response.data.code).toEqual(Parse.Error.INVALID_CLASS_NAME);
      expect(response.data.error).toEqual(
        'Invalid classname: _GlobalConfig, classnames can only have alphanumeric characters and _, and must start with an alpha character '
      );
      done();
    });
  });

  it('does not fail when deleting nonexistant collections', done => {
    request({
      url: 'http://localhost:8378/1/schemas/Missing',
      method: 'DELETE',
      headers: masterKeyHeaders,
      json: true,
    }).then(response => {
      expect(response.status).toEqual(200);
      expect(response.data).toEqual({});
      done();
    });
  });

  it('deletes collections including join tables', done => {
    const obj = new Parse.Object('MyClass');
    obj.set('data', 'data');
    obj
      .save()
      .then(() => {
        const obj2 = new Parse.Object('MyOtherClass');
        const relation = obj2.relation('aRelation');
        relation.add(obj);
        return obj2.save();
      })
      .then(obj2 => obj2.destroy())
      .then(() => {
        request({
          url: 'http://localhost:8378/1/schemas/MyOtherClass',
          method: 'DELETE',
          headers: masterKeyHeaders,
          json: true,
        }).then(response => {
          expect(response.status).toEqual(200);
          expect(response.data).toEqual({});
          config.database
            .collectionExists('_Join:aRelation:MyOtherClass')
            .then(exists => {
              if (exists) {
                fail('Relation collection should be deleted.');
                done();
              }
              return config.database.collectionExists('MyOtherClass');
            })
            .then(exists => {
              if (exists) {
                fail('Class collection should be deleted.');
                done();
              }
            })
            .then(() => {
              request({
                url: 'http://localhost:8378/1/schemas/MyOtherClass',
                headers: masterKeyHeaders,
                json: true,
              }).then(fail, response => {
                //Expect _SCHEMA entry to be gone.
                expect(response.status).toEqual(400);
                expect(response.data.code).toEqual(
                  Parse.Error.INVALID_CLASS_NAME
                );
                expect(response.data.error).toEqual(
                  'Class MyOtherClass does not exist.'
                );
                done();
              });
            });
        });
      })
      .then(
        () => {},
        error => {
          fail(error);
          done();
        }
      );
  });

  it('deletes schema when actual collection does not exist', done => {
    request({
      method: 'POST',
      url: 'http://localhost:8378/1/schemas/NewClassForDelete',
      headers: masterKeyHeaders,
      json: true,
      body: {
        className: 'NewClassForDelete',
      },
    }).then(response => {
      expect(response.data.className).toEqual('NewClassForDelete');
      request({
        url: 'http://localhost:8378/1/schemas/NewClassForDelete',
        method: 'DELETE',
        headers: masterKeyHeaders,
        json: true,
      }).then(response => {
        expect(response.status).toEqual(200);
        expect(response.data).toEqual({});
        config.database.loadSchema().then(schema => {
          schema.hasClass('NewClassForDelete').then(exist => {
            expect(exist).toEqual(false);
            done();
          });
        });
      });
    });
  });

  it('deletes schema when actual collection exists', done => {
    request({
      method: 'POST',
      url: 'http://localhost:8378/1/schemas/NewClassForDelete',
      headers: masterKeyHeaders,
      json: true,
      body: {
        className: 'NewClassForDelete',
      },
    }).then(response => {
      expect(response.data.className).toEqual('NewClassForDelete');
      request({
        url: 'http://localhost:8378/1/classes/NewClassForDelete',
        method: 'POST',
        headers: restKeyHeaders,
        json: true,
      }).then(response => {
        expect(typeof response.data.objectId).toEqual('string');
        request({
          method: 'DELETE',
          url:
            'http://localhost:8378/1/classes/NewClassForDelete/' +
            response.data.objectId,
          headers: restKeyHeaders,
          json: true,
        }).then(() => {
          request({
            method: 'DELETE',
            url: 'http://localhost:8378/1/schemas/NewClassForDelete',
            headers: masterKeyHeaders,
            json: true,
          }).then(response => {
            expect(response.status).toEqual(200);
            expect(response.data).toEqual({});
            config.database.loadSchema().then(schema => {
              schema.hasClass('NewClassForDelete').then(exist => {
                expect(exist).toEqual(false);
                done();
              });
            });
          });
        });
      });
    });
  });

  it('should set/get schema permissions', done => {
    request({
      method: 'POST',
      url: 'http://localhost:8378/1/schemas/AClass',
      headers: masterKeyHeaders,
      json: true,
      body: {
        classLevelPermissions: {
          find: {
            '*': true,
          },
          create: {
            'role:admin': true,
          },
        },
      },
    }).then(() => {
      request({
        url: 'http://localhost:8378/1/schemas/AClass',
        headers: masterKeyHeaders,
        json: true,
      }).then(response => {
        expect(response.status).toEqual(200);
        expect(response.data.classLevelPermissions).toEqual({
          find: {
            '*': true,
          },
          create: {
            'role:admin': true,
          },
          get: {},
          count: {},
          update: {},
          delete: {},
          addField: {},
          protectedFields: {},
        });
        done();
      });
    });
  });

  it('should fail setting schema permissions with invalid key', done => {
    const object = new Parse.Object('AClass');
    object.save().then(() => {
      request({
        method: 'PUT',
        url: 'http://localhost:8378/1/schemas/AClass',
        headers: masterKeyHeaders,
        json: true,
        body: {
          classLevelPermissions: {
            find: {
              '*': true,
            },
            create: {
              'role:admin': true,
            },
            dummy: {
              some: true,
            },
          },
        },
      }).then(fail, response => {
        expect(response.data.code).toEqual(107);
        expect(response.data.error).toEqual(
          'dummy is not a valid operation for class level permissions'
        );
        done();
      });
    });
  });

  it('should not be able to add a field', done => {
    request({
      method: 'POST',
      url: 'http://localhost:8378/1/schemas/AClass',
      headers: masterKeyHeaders,
      json: true,
      body: {
        classLevelPermissions: {
          create: {
            '*': true,
          },
          find: {
            '*': true,
          },
          addField: {
            'role:admin': true,
          },
        },
      },
    }).then(() => {
      const object = new Parse.Object('AClass');
      object.set('hello', 'world');
      return object.save().then(
        () => {
          fail('should not be able to add a field');
          done();
        },
        err => {
          expect(err.message).toEqual(
            'Permission denied for action addField on class AClass.'
          );
          done();
        }
      );
    });
  });

  it('should be able to add a field', done => {
    request({
      method: 'POST',
      url: 'http://localhost:8378/1/schemas/AClass',
      headers: masterKeyHeaders,
      json: true,
      body: {
        classLevelPermissions: {
          create: {
            '*': true,
          },
          addField: {
            '*': true,
          },
        },
      },
    }).then(() => {
      const object = new Parse.Object('AClass');
      object.set('hello', 'world');
      return object.save().then(
        () => {
          done();
        },
        () => {
          fail('should be able to add a field');
          done();
        }
      );
    });
  });

  it('should throw with invalid userId (>10 chars)', done => {
    request({
      method: 'POST',
      url: 'http://localhost:8378/1/schemas/AClass',
      headers: masterKeyHeaders,
      json: true,
      body: {
        classLevelPermissions: {
          find: {
            '1234567890A': true,
          },
        },
      },
    }).then(fail, response => {
      expect(response.data.error).toEqual(
        "'1234567890A' is not a valid key for class level permissions"
      );
      done();
    });
  });

  it('should throw with invalid userId (<10 chars)', done => {
    request({
      method: 'POST',
      url: 'http://localhost:8378/1/schemas/AClass',
      headers: masterKeyHeaders,
      json: true,
      body: {
        classLevelPermissions: {
          find: {
            a12345678: true,
          },
        },
      },
    }).then(fail, response => {
      expect(response.data.error).toEqual(
        "'a12345678' is not a valid key for class level permissions"
      );
      done();
    });
  });

  it('should throw with invalid userId (invalid char)', done => {
    request({
      method: 'POST',
      url: 'http://localhost:8378/1/schemas/AClass',
      headers: masterKeyHeaders,
      json: true,
      body: {
        classLevelPermissions: {
          find: {
            '12345_6789': true,
          },
        },
      },
    }).then(fail, response => {
      expect(response.data.error).toEqual(
        "'12345_6789' is not a valid key for class level permissions"
      );
      done();
    });
  });

  it('should throw with invalid * (spaces before)', done => {
    request({
      method: 'POST',
      url: 'http://localhost:8378/1/schemas/AClass',
      headers: masterKeyHeaders,
      json: true,
      body: {
        classLevelPermissions: {
          find: {
            ' *': true,
          },
        },
      },
    }).then(fail, response => {
      expect(response.data.error).toEqual(
        "' *' is not a valid key for class level permissions"
      );
      done();
    });
  });

  it('should throw with invalid * (spaces after)', done => {
    request({
      method: 'POST',
      url: 'http://localhost:8378/1/schemas/AClass',
      headers: masterKeyHeaders,
      json: true,
      body: {
        classLevelPermissions: {
          find: {
            '* ': true,
          },
        },
      },
    }).then(fail, response => {
      expect(response.data.error).toEqual(
        "'* ' is not a valid key for class level permissions"
      );
      done();
    });
  });

  it('should throw if permission is number', done => {
    request({
      method: 'POST',
      url: 'http://localhost:8378/1/schemas/AClass',
      headers: masterKeyHeaders,
      json: true,
      body: {
        classLevelPermissions: {
          find: {
            '*': 1,
          },
        },
      },
    }).then(fail, response => {
      expect(response.data.error).toEqual(
        "'1' is not a valid value for class level permissions find:*:1"
      );
      done();
    });
  });

  it('should throw if permission is empty string', done => {
    request({
      method: 'POST',
      url: 'http://localhost:8378/1/schemas/AClass',
      headers: masterKeyHeaders,
      json: true,
      body: {
        classLevelPermissions: {
          find: {
            '*': '',
          },
        },
      },
    }).then(fail, response => {
      expect(response.data.error).toEqual(
        "'' is not a valid value for class level permissions find:*:"
      );
      done();
    });
  });

  function setPermissionsOnClass(className, permissions, doPut) {
    return request({
      url: 'http://localhost:8378/1/schemas/' + className,
      method: doPut ? 'PUT' : 'POST',
      headers: masterKeyHeaders,
      json: true,
      body: {
        classLevelPermissions: permissions,
      },
    }).then(response => {
      if (response.data.error) {
        throw response.data;
      }
      return response.data;
    });
  }

  it('validate CLP 1', done => {
    const user = new Parse.User();
    user.setUsername('user');
    user.setPassword('user');

    const admin = new Parse.User();
    admin.setUsername('admin');
    admin.setPassword('admin');

    const role = new Parse.Role('admin', new Parse.ACL());

    setPermissionsOnClass('AClass', {
      find: {
        'role:admin': true,
      },
    })
      .then(() => {
        return Parse.Object.saveAll([user, admin, role], {
          useMasterKey: true,
        });
      })
      .then(() => {
        role.relation('users').add(admin);
        return role.save(null, { useMasterKey: true });
      })
      .then(() => {
        return Parse.User.logIn('user', 'user').then(() => {
          const obj = new Parse.Object('AClass');
          return obj.save(null, { useMasterKey: true });
        });
      })
      .then(() => {
        const query = new Parse.Query('AClass');
        return query.find().then(
          () => {
            fail('Use should hot be able to find!');
          },
          err => {
            expect(err.message).toEqual(
              'Permission denied for action find on class AClass.'
            );
            return Promise.resolve();
          }
        );
      })
      .then(() => {
        return Parse.User.logIn('admin', 'admin');
      })
      .then(() => {
        const query = new Parse.Query('AClass');
        return query.find();
      })
      .then(results => {
        expect(results.length).toBe(1);
        done();
      })
      .catch(err => {
        jfail(err);
        done();
      });
  });

  it('validate CLP 2', done => {
    const user = new Parse.User();
    user.setUsername('user');
    user.setPassword('user');

    const admin = new Parse.User();
    admin.setUsername('admin');
    admin.setPassword('admin');

    const role = new Parse.Role('admin', new Parse.ACL());

    setPermissionsOnClass('AClass', {
      find: {
        'role:admin': true,
      },
    })
      .then(() => {
        return Parse.Object.saveAll([user, admin, role], {
          useMasterKey: true,
        });
      })
      .then(() => {
        role.relation('users').add(admin);
        return role.save(null, { useMasterKey: true });
      })
      .then(() => {
        return Parse.User.logIn('user', 'user').then(() => {
          const obj = new Parse.Object('AClass');
          return obj.save(null, { useMasterKey: true });
        });
      })
      .then(() => {
        const query = new Parse.Query('AClass');
        return query.find().then(
          () => {
            fail('User should not be able to find!');
          },
          err => {
            expect(err.message).toEqual(
              'Permission denied for action find on class AClass.'
            );
            return Promise.resolve();
          }
        );
      })
      .then(() => {
        // let everyone see it now
        return setPermissionsOnClass(
          'AClass',
          {
            find: {
              'role:admin': true,
              '*': true,
            },
          },
          true
        );
      })
      .then(() => {
        const query = new Parse.Query('AClass');
        return query.find().then(
          result => {
            expect(result.length).toBe(1);
          },
          () => {
            fail('User should be able to find!');
            done();
          }
        );
      })
      .then(() => {
        return Parse.User.logIn('admin', 'admin');
      })
      .then(() => {
        const query = new Parse.Query('AClass');
        return query.find();
      })
      .then(results => {
        expect(results.length).toBe(1);
        done();
      })
      .catch(err => {
        jfail(err);
        done();
      });
  });

  it('validate CLP 3', done => {
    const user = new Parse.User();
    user.setUsername('user');
    user.setPassword('user');

    const admin = new Parse.User();
    admin.setUsername('admin');
    admin.setPassword('admin');

    const role = new Parse.Role('admin', new Parse.ACL());

    setPermissionsOnClass('AClass', {
      find: {
        'role:admin': true,
      },
    })
      .then(() => {
        return Parse.Object.saveAll([user, admin, role], {
          useMasterKey: true,
        });
      })
      .then(() => {
        role.relation('users').add(admin);
        return role.save(null, { useMasterKey: true });
      })
      .then(() => {
        return Parse.User.logIn('user', 'user').then(() => {
          const obj = new Parse.Object('AClass');
          return obj.save(null, { useMasterKey: true });
        });
      })
      .then(() => {
        const query = new Parse.Query('AClass');
        return query.find().then(
          () => {
            fail('User should not be able to find!');
          },
          err => {
            expect(err.message).toEqual(
              'Permission denied for action find on class AClass.'
            );
            return Promise.resolve();
          }
        );
      })
      .then(() => {
        // delete all CLP
        return setPermissionsOnClass('AClass', null, true);
      })
      .then(() => {
        const query = new Parse.Query('AClass');
        return query.find().then(
          result => {
            expect(result.length).toBe(1);
          },
          () => {
            fail('User should be able to find!');
            done();
          }
        );
      })
      .then(() => {
        return Parse.User.logIn('admin', 'admin');
      })
      .then(() => {
        const query = new Parse.Query('AClass');
        return query.find();
      })
      .then(results => {
        expect(results.length).toBe(1);
        done();
      })
      .catch(err => {
        jfail(err);
        done();
      });
  });

  it('validate CLP 4', done => {
    const user = new Parse.User();
    user.setUsername('user');
    user.setPassword('user');

    const admin = new Parse.User();
    admin.setUsername('admin');
    admin.setPassword('admin');

    const role = new Parse.Role('admin', new Parse.ACL());

    setPermissionsOnClass('AClass', {
      find: {
        'role:admin': true,
      },
    })
      .then(() => {
        return Parse.Object.saveAll([user, admin, role], {
          useMasterKey: true,
        });
      })
      .then(() => {
        role.relation('users').add(admin);
        return role.save(null, { useMasterKey: true });
      })
      .then(() => {
        return Parse.User.logIn('user', 'user').then(() => {
          const obj = new Parse.Object('AClass');
          return obj.save(null, { useMasterKey: true });
        });
      })
      .then(() => {
        const query = new Parse.Query('AClass');
        return query.find().then(
          () => {
            fail('User should not be able to find!');
          },
          err => {
            expect(err.message).toEqual(
              'Permission denied for action find on class AClass.'
            );
            return Promise.resolve();
          }
        );
      })
      .then(() => {
        // borked CLP should not affec security
        return setPermissionsOnClass(
          'AClass',
          {
            found: {
              'role:admin': true,
            },
          },
          true
        ).then(
          () => {
            fail('Should not be able to save a borked CLP');
          },
          () => {
            return Promise.resolve();
          }
        );
      })
      .then(() => {
        const query = new Parse.Query('AClass');
        return query.find().then(
          () => {
            fail('User should not be able to find!');
          },
          err => {
            expect(err.message).toEqual(
              'Permission denied for action find on class AClass.'
            );
            return Promise.resolve();
          }
        );
      })
      .then(() => {
        return Parse.User.logIn('admin', 'admin');
      })
      .then(() => {
        const query = new Parse.Query('AClass');
        return query.find();
      })
      .then(results => {
        expect(results.length).toBe(1);
        done();
      })
      .catch(err => {
        jfail(err);
        done();
      });
  });

  it('validate CLP 5', done => {
    const user = new Parse.User();
    user.setUsername('user');
    user.setPassword('user');

    const user2 = new Parse.User();
    user2.setUsername('user2');
    user2.setPassword('user2');
    const admin = new Parse.User();
    admin.setUsername('admin');
    admin.setPassword('admin');

    const role = new Parse.Role('admin', new Parse.ACL());

    Promise.resolve()
      .then(() => {
        return Parse.Object.saveAll([user, user2, admin, role], {
          useMasterKey: true,
        });
      })
      .then(() => {
        role.relation('users').add(admin);
        return role.save(null, { useMasterKey: true }).then(() => {
          const perm = {
            find: {},
          };
          // let the user find
          perm['find'][user.id] = true;
          return setPermissionsOnClass('AClass', perm);
        });
      })
      .then(() => {
        return Parse.User.logIn('user', 'user').then(() => {
          const obj = new Parse.Object('AClass');
          return obj.save();
        });
      })
      .then(() => {
        const query = new Parse.Query('AClass');
        return query.find().then(
          res => {
            expect(res.length).toEqual(1);
          },
          () => {
            fail('User should be able to find!');
            return Promise.resolve();
          }
        );
      })
      .then(() => {
        return Parse.User.logIn('admin', 'admin');
      })
      .then(() => {
        const query = new Parse.Query('AClass');
        return query.find();
      })
      .then(
        () => {
          fail('should not be able to read!');
          return Promise.resolve();
        },
        err => {
          expect(err.message).toEqual(
            'Permission denied for action create on class AClass.'
          );
          return Promise.resolve();
        }
      )
      .then(() => {
        return Parse.User.logIn('user2', 'user2');
      })
      .then(() => {
        const query = new Parse.Query('AClass');
        return query.find();
      })
      .then(
        () => {
          fail('should not be able to read!');
          return Promise.resolve();
        },
        err => {
          expect(err.message).toEqual(
            'Permission denied for action find on class AClass.'
          );
          return Promise.resolve();
        }
      )
      .then(() => {
        done();
      });
  });

  it('can query with include and CLP (issue #2005)', done => {
    setPermissionsOnClass('AnotherObject', {
      get: { '*': true },
      find: {},
      create: { '*': true },
      update: { '*': true },
      delete: { '*': true },
      addField: { '*': true },
    })
      .then(() => {
        const obj = new Parse.Object('AnObject');
        const anotherObject = new Parse.Object('AnotherObject');
        return obj.save({
          anotherObject,
        });
      })
      .then(() => {
        const query = new Parse.Query('AnObject');
        query.include('anotherObject');
        return query.find();
      })
      .then(res => {
        expect(res.length).toBe(1);
        expect(res[0].get('anotherObject')).not.toBeUndefined();
        done();
      })
      .catch(err => {
        jfail(err);
        done();
      });
  });

  it('can add field as master (issue #1257)', done => {
    setPermissionsOnClass('AClass', {
      addField: {},
    })
      .then(() => {
        const obj = new Parse.Object('AClass');
        obj.set('key', 'value');
        return obj.save(null, { useMasterKey: true });
      })
      .then(
        obj => {
          expect(obj.get('key')).toEqual('value');
          done();
        },
        () => {
          fail('should not fail');
          done();
        }
      );
  });

  it('can login when addFields is false (issue #1355)', done => {
    setPermissionsOnClass(
      '_User',
      {
        create: { '*': true },
        addField: {},
      },
      true
    )
      .then(() => {
        return Parse.User.signUp('foo', 'bar');
      })
      .then(
        user => {
          expect(user.getUsername()).toBe('foo');
          done();
        },
        error => {
          fail(JSON.stringify(error));
          done();
        }
      );
  });

  it('unset field in beforeSave should not stop object creation', done => {
    const hook = {
      method: function(req) {
        if (req.object.get('undesiredField')) {
          req.object.unset('undesiredField');
        }
      },
    };
    spyOn(hook, 'method').and.callThrough();
    Parse.Cloud.beforeSave('AnObject', hook.method);
    setPermissionsOnClass('AnObject', {
      get: { '*': true },
      find: { '*': true },
      create: { '*': true },
      update: { '*': true },
      delete: { '*': true },
      addField: {},
    })
      .then(() => {
        const obj = new Parse.Object('AnObject');
        obj.set('desiredField', 'createMe');
        return obj.save(null, { useMasterKey: true });
      })
      .then(() => {
        const obj = new Parse.Object('AnObject');
        obj.set('desiredField', 'This value should be kept');
        obj.set('undesiredField', 'This value should be IGNORED');
        return obj.save();
      })
      .then(() => {
        const query = new Parse.Query('AnObject');
        return query.find();
      })
      .then(results => {
        expect(results.length).toBe(2);
        expect(results[0].has('desiredField')).toBe(true);
        expect(results[1].has('desiredField')).toBe(true);
        expect(results[0].has('undesiredField')).toBe(false);
        expect(results[1].has('undesiredField')).toBe(false);
        expect(hook.method).toHaveBeenCalled();
        done();
      });
  });

  it('gives correct response when deleting a schema with CLPs (regression test #1919)', done => {
    new Parse.Object('MyClass')
      .save({ data: 'foo' })
      .then(obj => obj.destroy())
      .then(() => setPermissionsOnClass('MyClass', { find: {}, get: {} }, true))
      .then(() => {
        request({
          method: 'DELETE',
          url: 'http://localhost:8378/1/schemas/MyClass',
          headers: masterKeyHeaders,
          json: true,
        }).then(response => {
          expect(response.status).toEqual(200);
          expect(response.data).toEqual({});
          done();
        });
      });
  });

  it('regression test for #1991', done => {
    const user = new Parse.User();
    user.setUsername('user');
    user.setPassword('user');
    const role = new Parse.Role('admin', new Parse.ACL());
    const obj = new Parse.Object('AnObject');
    Parse.Object.saveAll([user, role])
      .then(() => {
        role.relation('users').add(user);
        return role.save(null, { useMasterKey: true });
      })
      .then(() => {
        return setPermissionsOnClass('AnObject', {
          get: { '*': true },
          find: { '*': true },
          create: { '*': true },
          update: { 'role:admin': true },
          delete: { 'role:admin': true },
        });
      })
      .then(() => {
        return obj.save();
      })
      .then(() => {
        return Parse.User.logIn('user', 'user');
      })
      .then(() => {
        return obj.destroy();
      })
      .then(() => {
        const query = new Parse.Query('AnObject');
        return query.find();
      })
      .then(results => {
        expect(results.length).toBe(0);
        done();
      })
      .catch(err => {
        fail('should not fail');
        jfail(err);
        done();
      });
  });

  it('regression test for #4409 (indexes override the clp)', done => {
    setPermissionsOnClass(
      '_Role',
      {
        get: { '*': true },
        find: { '*': true },
        count: { '*': true },
        create: { '*': true },
      },
      true
    )
      .then(() => {
        const config = Config.get('test');
        return config.database.adapter.updateSchemaWithIndexes();
      })
      .then(() => {
        return request({
          url: 'http://localhost:8378/1/schemas/_Role',
          headers: masterKeyHeaders,
          json: true,
        });
      })
      .then(res => {
        expect(res.data.classLevelPermissions).toEqual({
          get: { '*': true },
          find: { '*': true },
          count: { '*': true },
          create: { '*': true },
          update: {},
          delete: {},
          addField: {},
          protectedFields: {},
        });
      })
      .then(done)
      .catch(done.fail);
  });

  it('regression test for #5177', async () => {
    Parse.Object.disableSingleInstance();
    Parse.Cloud.beforeSave('AClass', () => {});
    await setPermissionsOnClass(
      'AClass',
      {
        update: { '*': true },
      },
      false
    );
    const obj = new Parse.Object('AClass');
    await obj.save({ key: 1 }, { useMasterKey: true });
    obj.increment('key', 10);
    const objectAgain = await obj.save();
    expect(objectAgain.get('key')).toBe(11);
  });

  it('regression test for #2246', done => {
    const profile = new Parse.Object('UserProfile');
    const user = new Parse.User();
    function initialize() {
      return user
        .save({
          username: 'user',
          password: 'password',
        })
        .then(() => {
          return profile.save({ user }).then(() => {
            return user.save(
              {
                userProfile: profile,
              },
              { useMasterKey: true }
            );
          });
        });
    }

    initialize()
      .then(() => {
        return setPermissionsOnClass(
          'UserProfile',
          {
            readUserFields: ['user'],
            writeUserFields: ['user'],
          },
          true
        );
      })
      .then(() => {
        return Parse.User.logIn('user', 'password');
      })
      .then(() => {
        const query = new Parse.Query('_User');
        query.include('userProfile');
        return query.get(user.id);
      })
      .then(
        user => {
          expect(user.get('userProfile')).not.toBeUndefined();
          done();
        },
        err => {
          jfail(err);
          done();
        }
      );
  });

  describe('index management', () => {
    beforeEach(() => require('../lib/TestUtils').destroyAllDataPermanently());
    it('cannot create index if field does not exist', done => {
      request({
        url: 'http://localhost:8378/1/schemas/NewClass',
        method: 'POST',
        headers: masterKeyHeaders,
        json: true,
        body: {},
      }).then(() => {
        request({
          url: 'http://localhost:8378/1/schemas/NewClass',
          method: 'PUT',
          headers: masterKeyHeaders,
          json: true,
          body: {
            indexes: {
              name1: { aString: 1 },
            },
          },
        }).then(fail, response => {
          expect(response.data.code).toBe(Parse.Error.INVALID_QUERY);
          expect(response.data.error).toBe(
            'Field aString does not exist, cannot add index.'
          );
          done();
        });
      });
    });

    it('can create index on default field', done => {
      request({
        url: 'http://localhost:8378/1/schemas/NewClass',
        method: 'POST',
        headers: masterKeyHeaders,
        json: true,
        body: {},
      }).then(() => {
        request({
          url: 'http://localhost:8378/1/schemas/NewClass',
          method: 'PUT',
          headers: masterKeyHeaders,
          json: true,
          body: {
            indexes: {
              name1: { createdAt: 1 },
            },
          },
        }).then(response => {
          expect(response.data.indexes.name1).toEqual({ createdAt: 1 });
          done();
        });
      });
    });

    it('cannot create compound index if field does not exist', done => {
      request({
        url: 'http://localhost:8378/1/schemas/NewClass',
        method: 'POST',
        headers: masterKeyHeaders,
        json: true,
        body: {},
      }).then(() => {
        request({
          url: 'http://localhost:8378/1/schemas/NewClass',
          method: 'PUT',
          headers: masterKeyHeaders,
          json: true,
          body: {
            fields: {
              aString: { type: 'String' },
            },
            indexes: {
              name1: { aString: 1, bString: 1 },
            },
          },
        }).then(fail, response => {
          expect(response.data.code).toBe(Parse.Error.INVALID_QUERY);
          expect(response.data.error).toBe(
            'Field bString does not exist, cannot add index.'
          );
          done();
        });
      });
    });

    it('allows add index when you create a class', done => {
      request({
        url: 'http://localhost:8378/1/schemas',
        method: 'POST',
        headers: masterKeyHeaders,
        json: true,
        body: {
          className: 'NewClass',
          fields: {
            aString: { type: 'String' },
          },
          indexes: {
            name1: { aString: 1 },
          },
        },
      }).then(response => {
        expect(response.data).toEqual({
          className: 'NewClass',
          fields: {
            ACL: { type: 'ACL' },
            createdAt: { type: 'Date' },
            updatedAt: { type: 'Date' },
            objectId: { type: 'String' },
            aString: { type: 'String' },
          },
          classLevelPermissions: defaultClassLevelPermissions,
          indexes: {
            name1: { aString: 1 },
          },
        });
        config.database.adapter.getIndexes('NewClass').then(indexes => {
          expect(indexes.length).toBe(2);
          done();
        });
      });
    });

    it('empty index returns nothing', done => {
      request({
        url: 'http://localhost:8378/1/schemas',
        method: 'POST',
        headers: masterKeyHeaders,
        json: true,
        body: {
          className: 'NewClass',
          fields: {
            aString: { type: 'String' },
          },
          indexes: {},
        },
      }).then(response => {
        expect(response.data).toEqual({
          className: 'NewClass',
          fields: {
            ACL: { type: 'ACL' },
            createdAt: { type: 'Date' },
            updatedAt: { type: 'Date' },
            objectId: { type: 'String' },
            aString: { type: 'String' },
          },
          classLevelPermissions: defaultClassLevelPermissions,
        });
        done();
      });
    });

    it('lets you add indexes', done => {
      request({
        url: 'http://localhost:8378/1/schemas/NewClass',
        method: 'POST',
        headers: masterKeyHeaders,
        json: true,
        body: {},
      }).then(() => {
        request({
          url: 'http://localhost:8378/1/schemas/NewClass',
          method: 'PUT',
          headers: masterKeyHeaders,
          json: true,
          body: {
            fields: {
              aString: { type: 'String' },
            },
            indexes: {
              name1: { aString: 1 },
            },
          },
        }).then(response => {
          expect(
            dd(response.data, {
              className: 'NewClass',
              fields: {
                ACL: { type: 'ACL' },
                createdAt: { type: 'Date' },
                updatedAt: { type: 'Date' },
                objectId: { type: 'String' },
                aString: { type: 'String' },
              },
              classLevelPermissions: defaultClassLevelPermissions,
              indexes: {
                _id_: { _id: 1 },
                name1: { aString: 1 },
              },
            })
          ).toEqual(undefined);
          request({
            url: 'http://localhost:8378/1/schemas/NewClass',
            headers: masterKeyHeaders,
            json: true,
          }).then(response => {
            expect(response.data).toEqual({
              className: 'NewClass',
              fields: {
                ACL: { type: 'ACL' },
                createdAt: { type: 'Date' },
                updatedAt: { type: 'Date' },
                objectId: { type: 'String' },
                aString: { type: 'String' },
              },
              classLevelPermissions: defaultClassLevelPermissions,
              indexes: {
                _id_: { _id: 1 },
                name1: { aString: 1 },
              },
            });
            config.database.adapter.getIndexes('NewClass').then(indexes => {
              expect(indexes.length).toEqual(2);
              done();
            });
          });
        });
      });
    });

    it('lets you add multiple indexes', done => {
      request({
        url: 'http://localhost:8378/1/schemas/NewClass',
        method: 'POST',
        headers: masterKeyHeaders,
        json: true,
        body: {},
      }).then(() => {
        request({
          url: 'http://localhost:8378/1/schemas/NewClass',
          method: 'PUT',
          headers: masterKeyHeaders,
          json: true,
          body: {
            fields: {
              aString: { type: 'String' },
              bString: { type: 'String' },
              cString: { type: 'String' },
              dString: { type: 'String' },
            },
            indexes: {
              name1: { aString: 1 },
              name2: { bString: 1 },
              name3: { cString: 1, dString: 1 },
            },
          },
        }).then(response => {
          expect(
            dd(response.data, {
              className: 'NewClass',
              fields: {
                ACL: { type: 'ACL' },
                createdAt: { type: 'Date' },
                updatedAt: { type: 'Date' },
                objectId: { type: 'String' },
                aString: { type: 'String' },
                bString: { type: 'String' },
                cString: { type: 'String' },
                dString: { type: 'String' },
              },
              classLevelPermissions: defaultClassLevelPermissions,
              indexes: {
                _id_: { _id: 1 },
                name1: { aString: 1 },
                name2: { bString: 1 },
                name3: { cString: 1, dString: 1 },
              },
            })
          ).toEqual(undefined);
          request({
            url: 'http://localhost:8378/1/schemas/NewClass',
            headers: masterKeyHeaders,
            json: true,
          }).then(response => {
            expect(response.data).toEqual({
              className: 'NewClass',
              fields: {
                ACL: { type: 'ACL' },
                createdAt: { type: 'Date' },
                updatedAt: { type: 'Date' },
                objectId: { type: 'String' },
                aString: { type: 'String' },
                bString: { type: 'String' },
                cString: { type: 'String' },
                dString: { type: 'String' },
              },
              classLevelPermissions: defaultClassLevelPermissions,
              indexes: {
                _id_: { _id: 1 },
                name1: { aString: 1 },
                name2: { bString: 1 },
                name3: { cString: 1, dString: 1 },
              },
            });
            config.database.adapter.getIndexes('NewClass').then(indexes => {
              expect(indexes.length).toEqual(4);
              done();
            });
          });
        });
      });
    });

    it('lets you delete indexes', done => {
      request({
        url: 'http://localhost:8378/1/schemas/NewClass',
        method: 'POST',
        headers: masterKeyHeaders,
        json: true,
        body: {},
      }).then(() => {
        request({
          url: 'http://localhost:8378/1/schemas/NewClass',
          method: 'PUT',
          headers: masterKeyHeaders,
          json: true,
          body: {
            fields: {
              aString: { type: 'String' },
            },
            indexes: {
              name1: { aString: 1 },
            },
          },
        }).then(response => {
          expect(
            dd(response.data, {
              className: 'NewClass',
              fields: {
                ACL: { type: 'ACL' },
                createdAt: { type: 'Date' },
                updatedAt: { type: 'Date' },
                objectId: { type: 'String' },
                aString: { type: 'String' },
              },
              classLevelPermissions: defaultClassLevelPermissions,
              indexes: {
                _id_: { _id: 1 },
                name1: { aString: 1 },
              },
            })
          ).toEqual(undefined);
          request({
            url: 'http://localhost:8378/1/schemas/NewClass',
            method: 'PUT',
            headers: masterKeyHeaders,
            json: true,
            body: {
              indexes: {
                name1: { __op: 'Delete' },
              },
            },
          }).then(response => {
            expect(response.data).toEqual({
              className: 'NewClass',
              fields: {
                ACL: { type: 'ACL' },
                createdAt: { type: 'Date' },
                updatedAt: { type: 'Date' },
                objectId: { type: 'String' },
                aString: { type: 'String' },
              },
              classLevelPermissions: defaultClassLevelPermissions,
              indexes: {
                _id_: { _id: 1 },
              },
            });
            config.database.adapter.getIndexes('NewClass').then(indexes => {
              expect(indexes.length).toEqual(1);
              done();
            });
          });
        });
      });
    });

    it('lets you delete multiple indexes', done => {
      request({
        url: 'http://localhost:8378/1/schemas/NewClass',
        method: 'POST',
        headers: masterKeyHeaders,
        json: true,
        body: {},
      }).then(() => {
        request({
          url: 'http://localhost:8378/1/schemas/NewClass',
          method: 'PUT',
          headers: masterKeyHeaders,
          json: true,
          body: {
            fields: {
              aString: { type: 'String' },
              bString: { type: 'String' },
              cString: { type: 'String' },
            },
            indexes: {
              name1: { aString: 1 },
              name2: { bString: 1 },
              name3: { cString: 1 },
            },
          },
        }).then(response => {
          expect(
            dd(response.data, {
              className: 'NewClass',
              fields: {
                ACL: { type: 'ACL' },
                createdAt: { type: 'Date' },
                updatedAt: { type: 'Date' },
                objectId: { type: 'String' },
                aString: { type: 'String' },
                bString: { type: 'String' },
                cString: { type: 'String' },
              },
              classLevelPermissions: defaultClassLevelPermissions,
              indexes: {
                _id_: { _id: 1 },
                name1: { aString: 1 },
                name2: { bString: 1 },
                name3: { cString: 1 },
              },
            })
          ).toEqual(undefined);
          request({
            url: 'http://localhost:8378/1/schemas/NewClass',
            method: 'PUT',
            headers: masterKeyHeaders,
            json: true,
            body: {
              indexes: {
                name1: { __op: 'Delete' },
                name2: { __op: 'Delete' },
              },
            },
          }).then(response => {
            expect(response.data).toEqual({
              className: 'NewClass',
              fields: {
                ACL: { type: 'ACL' },
                createdAt: { type: 'Date' },
                updatedAt: { type: 'Date' },
                objectId: { type: 'String' },
                aString: { type: 'String' },
                bString: { type: 'String' },
                cString: { type: 'String' },
              },
              classLevelPermissions: defaultClassLevelPermissions,
              indexes: {
                _id_: { _id: 1 },
                name3: { cString: 1 },
              },
            });
            config.database.adapter.getIndexes('NewClass').then(indexes => {
              expect(indexes.length).toEqual(2);
              done();
            });
          });
        });
      });
    });

    it('lets you add and delete indexes', done => {
      request({
        url: 'http://localhost:8378/1/schemas/NewClass',
        method: 'POST',
        headers: masterKeyHeaders,
        json: true,
        body: {},
      }).then(() => {
        request({
          url: 'http://localhost:8378/1/schemas/NewClass',
          method: 'PUT',
          headers: masterKeyHeaders,
          json: true,
          body: {
            fields: {
              aString: { type: 'String' },
              bString: { type: 'String' },
              cString: { type: 'String' },
              dString: { type: 'String' },
            },
            indexes: {
              name1: { aString: 1 },
              name2: { bString: 1 },
              name3: { cString: 1 },
            },
          },
        }).then(response => {
          expect(
            dd(response.data, {
              className: 'NewClass',
              fields: {
                ACL: { type: 'ACL' },
                createdAt: { type: 'Date' },
                updatedAt: { type: 'Date' },
                objectId: { type: 'String' },
                aString: { type: 'String' },
                bString: { type: 'String' },
                cString: { type: 'String' },
                dString: { type: 'String' },
              },
              classLevelPermissions: defaultClassLevelPermissions,
              indexes: {
                _id_: { _id: 1 },
                name1: { aString: 1 },
                name2: { bString: 1 },
                name3: { cString: 1 },
              },
            })
          ).toEqual(undefined);
          request({
            url: 'http://localhost:8378/1/schemas/NewClass',
            method: 'PUT',
            headers: masterKeyHeaders,
            json: true,
            body: {
              indexes: {
                name1: { __op: 'Delete' },
                name2: { __op: 'Delete' },
                name4: { dString: 1 },
              },
            },
          }).then(response => {
            expect(response.data).toEqual({
              className: 'NewClass',
              fields: {
                ACL: { type: 'ACL' },
                createdAt: { type: 'Date' },
                updatedAt: { type: 'Date' },
                objectId: { type: 'String' },
                aString: { type: 'String' },
                bString: { type: 'String' },
                cString: { type: 'String' },
                dString: { type: 'String' },
              },
              classLevelPermissions: defaultClassLevelPermissions,
              indexes: {
                _id_: { _id: 1 },
                name3: { cString: 1 },
                name4: { dString: 1 },
              },
            });
            config.database.adapter.getIndexes('NewClass').then(indexes => {
              expect(indexes.length).toEqual(3);
              done();
            });
          });
        });
      });
    });

    it('cannot delete index that does not exist', done => {
      request({
        url: 'http://localhost:8378/1/schemas/NewClass',
        method: 'POST',
        headers: masterKeyHeaders,
        json: true,
        body: {},
      }).then(() => {
        request({
          url: 'http://localhost:8378/1/schemas/NewClass',
          method: 'PUT',
          headers: masterKeyHeaders,
          json: true,
          body: {
            indexes: {
              unknownIndex: { __op: 'Delete' },
            },
          },
        }).then(fail, response => {
          expect(response.data.code).toBe(Parse.Error.INVALID_QUERY);
          expect(response.data.error).toBe(
            'Index unknownIndex does not exist, cannot delete.'
          );
          done();
        });
      });
    });

    it('cannot update index that exist', done => {
      request({
        url: 'http://localhost:8378/1/schemas/NewClass',
        method: 'POST',
        headers: masterKeyHeaders,
        json: true,
        body: {},
      }).then(() => {
        request({
          url: 'http://localhost:8378/1/schemas/NewClass',
          method: 'PUT',
          headers: masterKeyHeaders,
          json: true,
          body: {
            fields: {
              aString: { type: 'String' },
            },
            indexes: {
              name1: { aString: 1 },
            },
          },
        }).then(() => {
          request({
            url: 'http://localhost:8378/1/schemas/NewClass',
            method: 'PUT',
            headers: masterKeyHeaders,
            json: true,
            body: {
              indexes: {
                name1: { field2: 1 },
              },
            },
          }).then(fail, response => {
            expect(response.data.code).toBe(Parse.Error.INVALID_QUERY);
            expect(response.data.error).toBe(
              'Index name1 exists, cannot update.'
            );
            done();
          });
        });
      });
    });

    it_exclude_dbs(['postgres'])('get indexes on startup', done => {
      const obj = new Parse.Object('TestObject');
      obj
        .save()
        .then(() => {
          return reconfigureServer({
            appId: 'test',
            restAPIKey: 'test',
            publicServerURL: 'http://localhost:8378/1',
          });
        })
        .then(() => {
          request({
            url: 'http://localhost:8378/1/schemas/TestObject',
            headers: masterKeyHeaders,
            json: true,
          }).then(response => {
            expect(response.data.indexes._id_).toBeDefined();
            done();
          });
        });
    });

    it_exclude_dbs(['postgres'])('get compound indexes on startup', done => {
      const obj = new Parse.Object('TestObject');
      obj.set('subject', 'subject');
      obj.set('comment', 'comment');
      obj
        .save()
        .then(() => {
          return config.database.adapter.createIndex('TestObject', {
            subject: 'text',
            comment: 'text',
          });
        })
        .then(() => {
          return reconfigureServer({
            appId: 'test',
            restAPIKey: 'test',
            publicServerURL: 'http://localhost:8378/1',
          });
        })
        .then(() => {
          request({
            url: 'http://localhost:8378/1/schemas/TestObject',
            headers: masterKeyHeaders,
            json: true,
          }).then(response => {
            expect(response.data.indexes._id_).toBeDefined();
            expect(response.data.indexes._id_._id).toEqual(1);
            expect(
              response.data.indexes.subject_text_comment_text
            ).toBeDefined();
            expect(
              response.data.indexes.subject_text_comment_text.subject
            ).toEqual('text');
            expect(
              response.data.indexes.subject_text_comment_text.comment
            ).toEqual('text');
            done();
          });
        });
    });

    it_exclude_dbs(['postgres'])(
      'cannot update to duplicate value on unique index',
      done => {
        const index = {
          code: 1,
        };
        const obj1 = new Parse.Object('UniqueIndexClass');
        obj1.set('code', 1);
        const obj2 = new Parse.Object('UniqueIndexClass');
        obj2.set('code', 2);
        const adapter = config.database.adapter;
        adapter
          ._adaptiveCollection('UniqueIndexClass')
          .then(collection => {
            return collection._ensureSparseUniqueIndexInBackground(index);
          })
          .then(() => {
            return obj1.save();
          })
          .then(() => {
            return obj2.save();
          })
          .then(() => {
            obj1.set('code', 2);
            return obj1.save();
          })
          .then(done.fail)
          .catch(error => {
            expect(error.code).toEqual(Parse.Error.DUPLICATE_VALUE);
            done();
          });
      }
    );
  });
});<|MERGE_RESOLUTION|>--- conflicted
+++ resolved
@@ -431,10 +431,7 @@
             defaultValue: false,
           },
           defaultZero: { type: 'Number', defaultValue: 0 },
-<<<<<<< HEAD
-=======
-          relation: { type: 'Relation', targetClass: 'SomeClass' }
->>>>>>> ce2405ab
+          relation: { type: 'Relation', targetClass: 'SomeClass' },
         },
       },
     }).then(async response => {
@@ -461,10 +458,7 @@
             defaultValue: false,
           },
           defaultZero: { type: 'Number', defaultValue: 0 },
-<<<<<<< HEAD
-=======
-          relation: { type: 'Relation', targetClass: 'SomeClass' }
->>>>>>> ce2405ab
+          relation: { type: 'Relation', targetClass: 'SomeClass' },
         },
         classLevelPermissions: defaultClassLevelPermissions,
       });
@@ -492,7 +486,7 @@
     });
   });
 
-  it('try to set a relation field as a required field', async (done) => {
+  it('try to set a relation field as a required field', async done => {
     try {
       await request({
         url: 'http://localhost:8378/1/schemas',
@@ -503,7 +497,11 @@
           className: 'NewClassWithRelationRequired',
           fields: {
             foo: { type: 'String' },
-            relation: { type: 'Relation', targetClass: 'SomeClass', required: true }
+            relation: {
+              type: 'Relation',
+              targetClass: 'SomeClass',
+              required: true,
+            },
           },
         },
       });
@@ -514,7 +512,7 @@
     done();
   });
 
-  it('try to set a relation field with a default value', async (done) => {
+  it('try to set a relation field with a default value', async done => {
     try {
       await request({
         url: 'http://localhost:8378/1/schemas',
@@ -525,7 +523,11 @@
           className: 'NewClassRelationWithOptions',
           fields: {
             foo: { type: 'String' },
-            relation: { type: 'Relation', targetClass: 'SomeClass', defaultValue: { __type: 'Relation', className: '_User' } }
+            relation: {
+              type: 'Relation',
+              targetClass: 'SomeClass',
+              defaultValue: { __type: 'Relation', className: '_User' },
+            },
           },
         },
       });
@@ -536,7 +538,7 @@
     done();
   });
 
-  it('try to update schemas with a relation field with options', async (done) => {
+  it('try to update schemas with a relation field with options', async done => {
     await request({
       url: 'http://localhost:8378/1/schemas',
       method: 'POST',
@@ -545,7 +547,7 @@
       body: {
         className: 'NewClassRelationWithOptions',
         fields: {
-          foo: { type: 'String' }
+          foo: { type: 'String' },
         },
       },
     });
@@ -558,10 +560,14 @@
         body: {
           className: 'NewClassRelationWithOptions',
           fields: {
-            relation: { type: 'Relation', targetClass: 'SomeClass', required: true }
-          },
-          _method: "PUT"
-        }
+            relation: {
+              type: 'Relation',
+              targetClass: 'SomeClass',
+              required: true,
+            },
+          },
+          _method: 'PUT',
+        },
       });
       fail('should fail');
     } catch (e) {
@@ -577,10 +583,14 @@
         body: {
           className: 'NewClassRelationWithOptions',
           fields: {
-            relation: { type: 'Relation', targetClass: 'SomeClass', defaultValue: { __type: 'Relation', className: '_User' } }
-          },
-          _method: "PUT"
-        }
+            relation: {
+              type: 'Relation',
+              targetClass: 'SomeClass',
+              defaultValue: { __type: 'Relation', className: '_User' },
+            },
+          },
+          _method: 'PUT',
+        },
       });
       fail('should fail');
     } catch (e) {
